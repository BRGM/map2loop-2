--- conflicted
+++ resolved
@@ -1,14 +1,9 @@
 # Map2Loop 2.0
 
-<<<<<<< HEAD
 Generate 3D geological model inputs from geographical maps — a high-level implementation and extension of [https://github.com/Loop3D/map2loop](https://github.com/Loop3D/map2loop) by Prof. Mark Jessell at UWA. To see an example interactive model build using map2loop and LoopStructural, follow this link:   
    
  <a href="http://geo.loop-gis.org/models/vtkleaflet_2021-03-19-11-40.html">3D Model from the Hamersley region, Western Australia</a>)
-=======
-Generate 3D geological model inputs from geographical maps — a high-level implementation and extension of map2loop by Prof. Mark Jessell at UWA.
 
-![wa example](docs/GEOLOGY_CLIP.png?raw=true)
->>>>>>> 1c914ebe
 
 ## Install
 
@@ -43,8 +38,6 @@
 python setup.py develop
 ```
 
----
-
 ## Building with Docker
 
 Fair warning, we recommend conda to almost everyone. With great software development power comes great environment setup inconvenience. You'll need to download and install the [docker containerisation software](https://docs.docker.com/get-docker/), and the docker and docker-compose CLI.
@@ -70,8 +63,6 @@
    docker exec -it <container_NAMEorID> bash
    # Probably -> docker exec -it  map2loop-2_dev_1 bash
    ```
-
----
 
 ## Usage
 
