--- conflicted
+++ resolved
@@ -413,7 +413,7 @@
             print("No faults found, projection may be inconsistent")
 
         geol_clip = gpd.overlay(geology, polygo, how='intersection')
-<<<<<<< HEAD
+
         if(len(geol_clip) > 0):
             geol_gaps=check_gaps(geol_clip)
             if(len(geol_gaps)>0):
@@ -432,27 +432,7 @@
             geol_clip.crs = dst_crs
             geol_file = os.path.join(tmp_path,'geol_clip.shp')
             geol_clip.to_file(geol_file)
-=======
-#        if(len(geol_clip) > 0):
-#            geol_gaps = check_gaps(geol_clip)
-#            if(len(geol_gaps) > 0):
-#                warnings.warn(
-#                    'Gaps between geology polygons, consider editing geology layer or rounding vertices')
-#                geol_gaps.to_file(os.path.join(tmp_path, 'geology_gaps.shp'))
-#            else:
-#                print("No gaps between geology polygons")
-#            geol_overlaps = check_overlaps(geol_clip)
-#            if(len(geol_overlaps) > 0):
-#                warnings.warn(
-#                    'Overlaps between geology polygons, consider editing geology layer or rounding vertices')
-#                geol_overlaps.to_file(os.path.join(
-#                    tmp_path, 'geology_overlaps.shp'))
-#            else:
-#                print("No overlaps between geology polygons")
-#             geol_clip.crs = dst_crs
-        geol_file = os.path.join(tmp_path, 'geol_clip.shp')
-        geol_clip.to_file(geol_file)
->>>>>>> 1c914ebe
+
 
         if(len(orientations) > 0):
             structure_file = os.path.join(tmp_path, 'structure_clip.shp')
@@ -461,12 +441,7 @@
             orientations[c_l['d']] = pd.to_numeric(orientations[c_l['d']])
 
             orientations.to_file(structure_file)
-<<<<<<< HEAD
-        if(len(mindeps)>0):
-            mindep_file = os.path.join(tmp_path,'mindeps_clip.shp')
-            mindeps.crs = dst_crs
-            mindeps.to_file(mindep_file)
-=======
+
 
         try:
             if(len(mindeps) > 0):
@@ -475,8 +450,6 @@
                 mindeps.to_file(mindep_file)
         except Exception as e:
             print('Not clipping mindeps, dataframe is empty')
-
->>>>>>> 1c914ebe
         print('\nNo errors found, clipped and updated files saved to tmp')
 
         return(structure_file, geol_file, fault_file, mindep_file, fold_file, c_l)
@@ -577,7 +550,6 @@
     layer_file.geometry = layer_file.geometry.apply(
         lambda x: loads(re.sub(simpledec, mround, x.wkt)))
     layer_file.to_file(output_file)
-<<<<<<< HEAD
     print("rounded file written to ",output_file)
     #https://gis.stackexchange.com/questions/321518/rounding-coordinates-to-5-decimals-in-geopandas
 
@@ -591,7 +563,3 @@
 
 #spacing=500
 #shapefile['geometry'] = shapefile['geometry'].map(densify)
-=======
-    print("rounded file written to ", output_file)
-    # https://gis.stackexchange.com/questions/321518/rounding-coordinates-to-5-decimals-in-geopandas
->>>>>>> 1c914ebe
