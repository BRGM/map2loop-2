import os
import sys
import geopandas as gpd
from shapely.geometry import LineString, Polygon, MultiLineString
from map2loop import m2l_utils
import warnings
import numpy as np
import pandas as pd
from math import sqrt
from map2loop.m2l_utils import print
from shapely.wkt import loads
import re


# explodes polylines and modifies objectid for exploded parts
def explode_polylines(indf, c_l, dst_crs):
    # indf = gpd.GeoDataFrame.from_file(indata)
    outdf = gpd.GeoDataFrame(columns=indf.columns, crs=dst_crs)
    for idx, row in indf.iterrows():
        if type(row.geometry) == LineString:
            outdf = outdf.append(row, ignore_index=True)
        if type(row.geometry) == MultiLineString:
            multdf = gpd.GeoDataFrame(columns=indf.columns, crs=dst_crs)
            recs = len(row.geometry)
            multdf = multdf.append([row]*recs, ignore_index=True)
            i = 0
            for geom in range(recs):
                multdf.loc[geom, 'geometry'] = row.geometry[geom]
                multdf.loc[geom, c_l['o']] = str(
                    multdf.loc[geom, c_l['o']])+'_'+str(i)
                print('map2loop warning: Fault_' +
                      multdf.loc[geom, c_l['o']], 'is one of a set of duplicates, so renumbering')
                i = i+1
            outdf = outdf.append(multdf, ignore_index=True)
    return outdf


def check_map(structure_file, geology_file, fault_file, mindep_file, fold_file, tmp_path, bbox, c_l, dst_crs, local_paths, drift_prefix):

    # print(gpd.read_file(geology_file).columns)
    # print(gpd.read_file(fault_file).columns)
    # print(gpd.read_file(fold_file).columns)
    # print(gpd.read_file(mindep_file).columns)

    y_point_list = [bbox[1], bbox[1], bbox[3], bbox[3], bbox[1]]
    x_point_list = [bbox[0], bbox[2], bbox[2], bbox[0], bbox[0]]
    bbox_geom = Polygon(zip(x_point_list, y_point_list))
    polygo = gpd.GeoDataFrame(index=[0], crs=dst_crs, geometry=[bbox_geom])

    m2l_errors = []
    m2l_warnings = []
    for file_name in (structure_file, geology_file, fault_file, fold_file):
        if not file_name.startswith("http") and not os.path.isfile(file_name):
            m2l_errors.append('file '+file_name+' not found')

    # Process orientation points

    if (os.path.isfile(structure_file) or structure_file.startswith("http") or not local_paths):
        orientations2 = gpd.read_file(structure_file, bbox=bbox)
        if(c_l['sf'] == c_l['ds']):
            new_code = 'NEW_'+c_l['sf']
            new_code = new_code[:10]
            orientations = orientations2.rename(
                columns={c_l['sf']: new_code}, errors="raise")
            m2l_warnings.append('To avoid conflict with geology field of same name, orientation field named "' +
                                str(c_l['sf'])+'" renamed to "'+new_code+'"')
            c_l['sf'] = new_code
        else:
            new_code = ''
            orientations = orientations2.copy()
        if(c_l['bo'] == c_l['ds'] and not new_code == ''):
            c_l['bo'] = new_code

        if(len(orientations) < 2):
            m2l_errors.append(
                'not enough orientations to complete calculations (need at least 2), projection may be inconsistent')

        orientations = orientations.replace(r'^\s+$', np.nan, regex=True)
        orientations = orientations[orientations[c_l['d']] != -999]
        for code in ('sf', 'd', 'dd', 'gi'):
            if not c_l[code] in orientations.columns:
                if(code == 'sf'):
                    orientations[c_l[code]] = 'Bed'
                    m2l_warnings.append(
                        'field named "'+str(c_l[code])+'" added with default value "Bed"')
                elif(not code == 'gi'):
                    m2l_errors.append('"'+c_l[code]+'" field needed')
                else:
                    m2l_warnings.append(
                        'field named "'+str(c_l[code])+'" added with default value')
                    orientations[c_l[code]] = np.arange(len(orientations))
            else:
                nans = orientations[c_l[code]].isnull().sum()
                if(nans > 0):
                    m2l_warnings.append(''+str(nans)+' NaN/blank found in column "'+str(
                        c_l[code])+'" of orientations file, replacing with 0')
                    orientations[c_l[code]].fillna("0", inplace=True)

        unique_o = set(orientations[c_l['gi']])

        if(not len(unique_o) == len(orientations)):
            m2l_warnings.append('duplicate orientation point unique IDs')
        show_metadata(orientations, "orientations layer")
    # Process geology polygons

    if (os.path.isfile(geology_file) or geology_file.startswith("http") or not local_paths):
        geology = gpd.read_file(geology_file, bbox=bbox)
        if(not geology.empty):
            if not c_l['o'] in geology.columns:
                # print(geology.columns)
                geology = geology.reset_index()
                geology[c_l['o']] = geology.index

            unique_g = set(geology[c_l['o']])

            if(not len(unique_g) == len(geology)):
                m2l_warnings.append('duplicate geology polygon unique IDs')

            nans = geology[c_l['c']].isnull().sum()
            if(nans > 0):
                m2l_errors.append(''+str(nans)+' NaN/blank found in column "' +
                                str(c_l['c'])+'" of geology file, please fix')

<<<<<<< HEAD
            if(c_l['g'] == 'No_col' or not c_l['g'] in geology.columns):
                m2l_warnings.append(
                    'No secondary strat coding for geology polygons')
                c_l['g'] = 'group'
                geology[c_l['g']] = "Top"

            geology = geology.replace(r'^\s+$', np.nan, regex=True)
            geology=geology.replace(',',' ', regex=True)        
            geology[c_l['g']].fillna(geology[c_l['g2']], inplace=True)
            geology[c_l['g']].fillna(geology[c_l['c']], inplace=True)

            if(c_l['r1'] == 'No_col' or not c_l['r1'] in geology.columns):
                m2l_warnings.append('No extra litho for geology polygons')
                c_l['r1'] = 'r1'
                geology[c_l['r1']] = 'Nope'

            if(c_l['r2'] == 'No_col' or not c_l['r2'] in geology.columns):
                m2l_warnings.append('No more extra litho for geology polygons')
                c_l['r2'] = 'r2'
                geology[c_l['r2']] = 'Nope'

            if(c_l['min'] == 'No_col' or not c_l['min'] in geology.columns):
                m2l_warnings.append('No min age for geology polygons')
                c_l['min'] = 'min'
                geology[c_l['min']] = 0

            if(c_l['max'] == 'No_col' or not c_l['max'] in geology.columns):
                m2l_warnings.append('No max age for geology polygons')
                c_l['max'] = 'max'
                geology[c_l['max']] = 100

            if(c_l['c'] == 'No_col' or not c_l['c'] in geology.columns):
                m2l_errors.append(
                    'Must have primary strat coding field for geology polygons')
=======
        if(c_l['g'] == 'No_col' or not c_l['g'] in geology.columns):
            m2l_warnings.append(
                'No secondary strat coding for geology polygons')
            c_l['g'] = 'group'
            geology[c_l['g']] = "Top"

        geology = geology.replace(r'^\s+$', np.nan, regex=True)
        geology = geology.replace(',', ' ', regex=True)
        geology[c_l['g']].fillna(geology[c_l['g2']], inplace=True)
        geology[c_l['g']].fillna(geology[c_l['c']], inplace=True)

        if(c_l['r1'] == 'No_col' or not c_l['r1'] in geology.columns):
            m2l_warnings.append('No extra litho for geology polygons')
            c_l['r1'] = 'r1'
            geology[c_l['r1']] = 'Nope'

        if(c_l['r2'] == 'No_col' or not c_l['r2'] in geology.columns):
            m2l_warnings.append('No more extra litho for geology polygons')
            c_l['r2'] = 'r2'
            geology[c_l['r2']] = 'Nope'

        if(c_l['min'] == 'No_col' or not c_l['min'] in geology.columns):
            m2l_warnings.append('No min age for geology polygons')
            c_l['min'] = 'min'
            geology[c_l['min']] = 0

        if(c_l['max'] == 'No_col' or not c_l['max'] in geology.columns):
            m2l_warnings.append('No max age for geology polygons')
            c_l['max'] = 'max'
            geology[c_l['max']] = 100

        if(c_l['c'] == 'No_col' or not c_l['c'] in geology.columns):
            m2l_errors.append(
                'Must have primary strat coding field for geology polygons')
>>>>>>> 97174420

            for code in ('c', 'g', 'g2', 'ds', 'u', 'r1'):
                if(c_l[code] in geology.columns):

                    geology[c_l[code]].str.replace(",", " ")
                    if(code == 'c' or code == 'g' or code == 'g2'):
                        geology[c_l[code]].str.replace(" ", "_")
                        geology[c_l[code]].str.replace("-", "_")

                    nans = geology[c_l[code]].isnull().sum()
                    if(nans > 0):
                        m2l_warnings.append(''+str(nans)+' NaN/blank found in column "'+str(
                            c_l[code])+'" of geology file, replacing with 0')
                        geology[c_l[code]].fillna("0", inplace=True)
            for drift in drift_prefix:
                geology = geology[~geology[c_l['u']].str.startswith(drift)]

            show_metadata(geology, "geology layer")
        else: 
            print('No geology in area, projection may be inconsistent')

    # Process fold polylines
    folds = None
    if (os.path.isfile(fold_file) or not local_paths):
        folds = gpd.read_file(fold_file, bbox=bbox)
        if(len(folds) > 0):
            if not c_l['o'] in folds.columns:
                folds = folds.reset_index()
                folds[c_l['o']] = folds.index
            unique_g = set(folds[c_l['o']])

            if(not len(unique_g) == len(folds)):
                m2l_warnings.append('duplicate fold polyline unique IDs')

            folds = folds[folds[c_l['ff']].str.contains(
                c_l['fold'], case=False)]

            folds = folds.replace(r'^\s+$', np.nan, regex=True)

            for code in ('ff', 't'):
                if(c_l['ff'] == 'No_col' or not c_l['ff'] in folds.columns):
                    m2l_warnings.append('No fold code for fold polylines')
                    c_l['ff'] = 'ff'
                    folds[c_l['ff']] = c_l['fold']

                if(c_l['t'] == 'No_col' or not c_l['t'] in folds.columns):
                    m2l_warnings.append('No fold polarity for fold polylines')
                    c_l['t'] = 't'
                    folds[c_l['t']] = 'None'

                if(c_l[code] in folds.columns):
                    folds[c_l[code]].str.replace(",", " ")

                    nans = folds[c_l[code]].isnull().sum()
                    if(nans > 0):
                        m2l_warnings.append(''+str(nans)+' NaN/blank found in column "'+str(
                            c_l[code])+'" of folds file, replacing with 0')
                        folds[c_l[code]].fillna("0", inplace=True)

            folds_clip = m2l_utils.clip_shp(folds, polygo)
            if(len(folds_clip) > 0):
                folds_explode = explode_polylines(folds_clip, c_l, dst_crs)
                if(len(folds_explode) > len(folds_clip)):
                    m2l_warnings.append(
                        'some folds are MultiPolyLines, and have been split')
                folds_explode.crs = dst_crs

<<<<<<< HEAD
            show_metadata(folds_clip,"fold layer")    
        else: 
            print('No folds in area, projection may be inconsistent')
=======
            show_metadata(folds_clip, "fold layer")
        else:
            print('No folds in area')
>>>>>>> 97174420

    # Process fault polylines

    if (os.path.isfile(fault_file) or fault_file.startswith("http") or not local_paths):
        faults_folds = gpd.read_file(fault_file, bbox=bbox)

        faults = faults_folds[faults_folds[c_l['f']
                                           ].str.contains(c_l['fault'], case=False)]
        faults = faults.replace(r'^\s+$', np.nan, regex=True)

        if not c_l['o'] in faults.columns:
            m2l_warnings.append(
                'field named "'+str(c_l['o'])+'" added with default value')
            faults[c_l['o']] = np.arange(len(faults))

        for code in ('f', 'o', 'fdip', 'fdipdir', 'fdipest'):
            if(c_l['f'] == 'No_col' or not c_l['f'] in faults.columns):
                m2l_warnings.append('No fault type for fault polylines')
                c_l['f'] = 'ftype'
                faults[c_l['f']] = c_l['fault']

            if(c_l['fdip'] == 'No_col' or not c_l['fdip'] in faults.columns):
                m2l_warnings.append('No fault dip for fault polylines')
                c_l['fdip'] = 'fdip'
                faults[c_l['fdip']] = c_l['fdipnull']

            if(c_l['fdipdir'] == 'No_col' or not c_l['fdipdir'] in faults.columns):
                m2l_warnings.append(
                    'No fault dip direction for fault polylines')
                c_l['fdipdir'] = 'fdipdir'
                faults[c_l['fdipdir']] = 0

            if(c_l['fdipest'] == 'No_col' or not c_l['fdipest'] in faults.columns):
                m2l_warnings.append(
                    'No fault dip estimate for fault polylines')
                c_l['fdipest'] = 'fdipest'
                faults[c_l['fdipest']] = 'None'

            if(c_l['fdipest_vals'] == 'No_col' or not c_l['fdipest_vals'] in faults.columns):
                m2l_warnings.append(
                    'No fault dip estimate text for fault polylines')
                c_l['fdipest_vals'] = 'fdipest_vals'
                faults[c_l['fdipest_vals']] = 'None'

            if(c_l['n'] == 'No_col' or not c_l['n'] in faults.columns):
                m2l_warnings.append('No fault name for fault polylines')
                c_l['n'] = 'fname'
                faults[c_l['n']] = 'None'

            if not c_l[code] in faults.columns:
                m2l_errors.append(
                    'field named "'+str(c_l[code])+'" not found in fault/fold file')

            if(c_l[code] in faults.columns):
                nans = faults[c_l[code]].isnull().sum()
                if(nans > 0):
                    m2l_warnings.append(''+str(nans)+' NaN/blank found in column "'+str(
                        c_l[code])+'" of fault file, replacing with -999')
                    faults[c_l[code]].fillna("-999", inplace=True)

        unique_f = set(faults[c_l['o']])

        if(not len(unique_f) == len(faults)):
            m2l_errors.append('duplicate fault/fold polyline unique IDs')

        faults_clip = m2l_utils.clip_shp(faults, polygo)

        if(len(faults_clip) > 0):
            faults_explode = explode_polylines(faults_clip, c_l, dst_crs)
            if(len(faults_explode) > len(faults_clip)):
                m2l_warnings.append(
                    'some faults are MultiPolyLines, and have been split')
            faults_explode.crs = dst_crs

            print("original no of faults:",len(faults_explode))
            lengths=[]
            for indx, flt in faults_explode.iterrows():
                if(c_l['fault'] in flt[c_l['f']]):
                    if(flt.geometry.type == 'LineString'):
                        flt_ls = LineString(flt.geometry)
                        dlsx = flt_ls.coords[0][0] - \
                            flt_ls.coords[len(flt_ls.coords)-1][0]
                        dlsy = flt_ls.coords[0][1] - \
                            flt_ls.coords[len(flt_ls.coords)-1][1]
                        strike = sqrt((dlsx*dlsx)+(dlsy*dlsy))
                        lengths+=[strike]
            faults_explode['f_length']=lengths
            faults_explode=faults_explode[faults_explode['f_length']>2500]

            show_metadata(faults_explode, "fault layer")
        else:

            # fault_file='None'
            print('No faults in area, projection may be inconsistent')


    # Process mindep points

    mindeps = None
    if (os.path.isfile(mindep_file) or mindep_file.startswith("http") or not local_paths):
        try:
            # No need to specify mindeps
            mindeps = gpd.read_file(mindep_file, bbox=bbox)
            if(len(mindeps) == 0):
                m2l_warnings.append('no mindeps for analysis')
            else:
                mindeps = mindeps.replace(r'^\s+$', np.nan, regex=True)

                for code in ('msc', 'msn', 'mst', 'mtc', 'mscm', 'mcom'):
                    if(c_l[code] == 'No_col'):
                        mindeps[c_l[code]] = 'No_col'
                    if not c_l[code] in mindeps.columns:
                        m2l_errors.append(
                            'field named "'+str(c_l[code])+'" not found in mineral deposits file')
                    else:
                        nans = mindeps[c_l[code]].isnull().sum()
                        if(nans > 0):
                            m2l_warnings.append(str(
                                nans)+' NaN/blank found in column '+str(c_l[code])+' of mindep file, replacing with 0')
                            mindeps[c_l[code]].fillna("0", inplace=True)
            show_metadata(mindeps, "mindeps layer")

        except Exception as e:
            m2l_warnings.append('no mindeps for analysis')
<<<<<<< HEAD
        else:
            mindeps = mindeps.replace(r'^\s+$', np.nan, regex=True)

            for code in ('msc', 'msn', 'mst', 'mtc', 'mscm', 'mcom'):
                if(c_l[code] == 'No_col'):
                    mindeps[c_l[code]] = 'No_col'
                if not c_l[code] in mindeps.columns:
                    m2l_errors.append(
                        'field named "'+str(c_l[code])+'" not found in mineral deposits file')
                else:
                    nans = mindeps[c_l[code]].isnull().sum()
                    if(nans > 0):
                        m2l_warnings.append(str(
                            nans)+' NaN/blank found in column '+str(c_l[code])+' of mindep file, replacing with 0')
                        mindeps[c_l[code]].fillna("0", inplace=True)
        show_metadata(mindeps, "mindeps layer")

        # explode fault/fold multipolylines
        # sometimes faults go off map and come back in again which after clipping creates multipolylines

    if(len(m2l_warnings) > 0):
        print("\nWarnings:")
        warnings.warn('The warnings listed above were issued')
        for w in m2l_warnings:
            print("    ", w)
    if(len(m2l_errors) > 0):
        print("\nErrors:")
        warnings.warn(
            'The errors listed above must be fixed prior to rerunning map2loop')
        for e in m2l_errors:
            print("    ", e)
        sep = '\12'
        raise NameError(sep.join(m2l_errors) + '\n map2loop error: Fix errors before running again')

    if(len(m2l_errors) == 0):

        if folds is not None:
            if(len(folds)>0):
                if(len(folds_clip)>0):
                    fold_file=os.path.join(tmp_path,'folds_clip.shp')
                    folds_explode=folds_explode.dropna(subset=['geometry'])
                    folds_explode.to_file(fold_file)         
                else:
                    fold_file=os.path.join(tmp_path,'folds_clip.shp')
                    print("\nFold layer metadata\n--------------------")             
                    print("No folds found, projection may be inconsistent")


        if(len(faults_clip) > 0):
            fault_file = os.path.join(tmp_path,'faults_clip.shp')
            faults_explode.crs = dst_crs
            faults_explode.to_file(fault_file)
        else:
            fault_file = os.path.join(tmp_path,'faults_clip.shp')
            print("\nFault layer metadata\n--------------------")
            print("No faults found, projection may be inconsistent")

        geol_clip = gpd.overlay(geology, polygo, how='intersection')
        if(len(geol_clip) > 0):
            geol_gaps=check_gaps(geol_clip)
            if(len(geol_gaps)>0):
                warnings.warn('Gaps between geology polygons, consider editing geology layer or rounding vertices')
                geol_gaps.to_file(os.path.join(tmp_path,'geology_gaps.shp'))
            else:
                print("No gaps between geology polygons")
            geol_overlaps=check_overlaps(geol_clip)
            if(len(geol_overlaps)>0):
                warnings.warn('Overlaps between geology polygons, consider editing geology layer or rounding vertices')
                geol_overlaps.to_file(os.path.join(tmp_path,'geology_overlaps.shp'))
            else:
                print("No overlaps between geology polygons")
            geol_clip.crs = dst_crs
            geol_file = os.path.join(tmp_path,'geol_clip.shp')
            geol_clip.to_file(geol_file)

        if(len(orientations) > 0):
            structure_file = os.path.join(tmp_path,'structure_clip.shp')
            orientations.crs = dst_crs
            orientations[c_l['dd']] = pd.to_numeric(orientations[c_l['dd']])
            orientations[c_l['d']] = pd.to_numeric(orientations[c_l['d']])

            orientations.to_file(structure_file)

        if(len(mindeps) > 0):
            mindep_file = os.path.join(tmp_path,'mindeps_clip.shp')
            mindeps.crs = dst_crs
            mindeps.to_file(mindep_file)
        print('\nNo errors found, clipped and updated files saved to tmp')

        return(structure_file, geol_file, fault_file, mindep_file, fold_file, c_l)
=======

    # explode fault/fold multipolylines
    # sometimes faults go off map and come back in again which after clipping creates multipolylines

    try:
        if(len(m2l_warnings) > 0):
            print("\nWarnings:")
            warnings.warn('The warnings listed above were issued')
            for w in m2l_warnings:
                print("    ", w)
        if(len(m2l_errors) > 0):
            print("\nErrors:")
            warnings.warn(
                'The errors listed above must be fixed prior to rerunning map2loop')
            for e in m2l_errors:
                print("    ", e)
            sep = '\12'
            raise NameError(sep.join(m2l_errors) +
                            '\n map2loop error: Fix errors before running again')

        if(len(m2l_errors) == 0):

            if folds is not None:
                if(len(folds) > 0):
                    if(len(folds_clip) > 0):
                        fold_file = os.path.join(tmp_path, 'folds_clip.shp')
                        folds_explode = folds_explode.dropna(
                            subset=['geometry'])
                        folds_explode.to_file(fold_file)
                    else:
                        fold_file = os.path.join(tmp_path, 'folds_clip.shp')
                        print("\nFold layer metadata\n--------------------")
                        print("No folds found")

            if(len(faults_clip) > 0):
                fault_file = os.path.join(tmp_path, 'faults_clip.shp')
                faults_explode.crs = dst_crs
                faults_explode.to_file(fault_file)
            else:
                fault_file = os.path.join(tmp_path, 'faults_clip.shp')
                print("\nFault layer metadata\n--------------------")
                print("No faults found")

            geol_clip = gpd.overlay(geology, polygo, how='intersection')
            if(len(geol_clip) > 0):
                geol_clip.crs = dst_crs
                geology_file = os.path.join(tmp_path, 'geol_clip.shp')
                geol_clip.to_file(geology_file)

            if(len(orientations) > 0):
                structure_file = os.path.join(tmp_path, 'structure_clip.shp')
                orientations.crs = dst_crs
                orientations[c_l['dd']] = pd.to_numeric(
                    orientations[c_l['dd']])
                orientations[c_l['d']] = pd.to_numeric(orientations[c_l['d']])

                orientations.to_file(structure_file)

            if(mindeps is not None and len(mindeps) > 0):
                mindep_file = os.path.join(tmp_path, 'mindeps_clip.shp')
                mindeps.crs = dst_crs
                mindeps.to_file(mindep_file)
            print('\nNo errors found, clipped and updated files saved to tmp')

            return(structure_file, geology_file, fault_file, mindep_file, fold_file, c_l)
    except Exception as e:
        sys.exit(e)
>>>>>>> 97174420


def show_metadata(gdf, name):
    if(len(gdf) > 0):
        print("\n", name, " metadata\n--------------------")
        print("    bbox", gdf.total_bounds)
        print("    CRS", gdf.crs)
        print("    # items", len(gdf))
        types = []
        for i, g in gdf.iterrows():
            if(not g.geometry.type in types):
                types.append(g.geometry.type)

        print("    Data types", types)
    else:
        print("\n", name, " metadata\n--------------------")
        print("    empty file, check contents")


#########################################
#
# Checks for polygons overlaps and returns geopandas object of overlapping areas
#
#########################################
def check_overlaps(data_temp):
    data_temp['id'] = data_temp.index

    data_overlaps=gpd.GeoDataFrame()
    for index, row in data_temp.iterrows():
        data_temp1=data_temp.loc[data_temp.id!=row.id,]
        # check if intersection occured
        overlaps=data_temp1[data_temp1.geometry.overlaps(row.geometry)]['id'].tolist()
        if len(overlaps)>0:
            # compare the area with threshold
            for y in overlaps:
                temp_area=gpd.overlay(data_temp.loc[data_temp.id==y,],data_temp.loc[data_temp.id==row.id,],how='intersection')
                temp_area=temp_area.loc[temp_area.geometry.area>=9e-9]
                if temp_area.shape[0]>0:
                    data_overlaps=gpd.GeoDataFrame(pd.concat([temp_area,data_overlaps],ignore_index=True),crs=data_temp.crs)
    # get unique of list id
    if(not data_overlaps.empty):
        data_overlaps['sorted']=data_overlaps.apply(lambda y: sorted([y['id_1'],y['id_2']]),axis=1)
        data_overlaps['sorted']=data_overlaps.sorted.apply(lambda y: ''.join(str(y)))
        data_overlaps=data_overlaps.drop_duplicates('sorted')
        data_overlaps=data_overlaps.reset_index()[['id_1','id_2','geometry']]
        data_overlaps.crs=data_temp.crs
        return(data_overlaps)
    else:
        return()

#########################################
#
# Checks for gaps between polygons and returns geopandas object of missing sections
#
#########################################

def check_gaps(data_temp):
    data_temp['id'] = data_temp.index
    data_temp['diss_id']=100
    data_temp_diss=data_temp.dissolve(by='diss_id')
    interior=data_temp_diss.interiors.values.tolist()[0]
    gap_list=[]
    for i in interior:
        gap_list.append(LineString(i))
    data_gaps=gpd.GeoDataFrame(geometry=gap_list,crs=data_temp.crs)
    data_gaps['feature_touches']=data_gaps.geometry.apply(lambda y: data_temp.loc[data_temp.touches(y)]['id'].tolist())
    if(not data_gaps.empty):
        data_gaps.head()
        return(data_gaps)
    else:
        return()

#########################################
#
# truncates polygon or polyline vertices to given precision and saves out as new shapefile
#
#########################################


def round_vertices(layer_file,precision,output_file):

    simpledec = re.compile(r"\d*\.\d+")
    def mround(match):
        return "{:.{}f}".format(float(match.group()),precision)

    layer_file.geometry = layer_file.geometry.apply(lambda x: loads(re.sub(simpledec, mround, x.wkt)))
    layer_file.to_file(output_file)
    print("rounded file written to ",output_file)
    #https://gis.stackexchange.com/questions/321518/rounding-coordinates-to-5-decimals-in-geopandas<|MERGE_RESOLUTION|>--- conflicted
+++ resolved
@@ -121,7 +121,6 @@
                 m2l_errors.append(''+str(nans)+' NaN/blank found in column "' +
                                 str(c_l['c'])+'" of geology file, please fix')
 
-<<<<<<< HEAD
             if(c_l['g'] == 'No_col' or not c_l['g'] in geology.columns):
                 m2l_warnings.append(
                     'No secondary strat coding for geology polygons')
@@ -156,42 +155,6 @@
             if(c_l['c'] == 'No_col' or not c_l['c'] in geology.columns):
                 m2l_errors.append(
                     'Must have primary strat coding field for geology polygons')
-=======
-        if(c_l['g'] == 'No_col' or not c_l['g'] in geology.columns):
-            m2l_warnings.append(
-                'No secondary strat coding for geology polygons')
-            c_l['g'] = 'group'
-            geology[c_l['g']] = "Top"
-
-        geology = geology.replace(r'^\s+$', np.nan, regex=True)
-        geology = geology.replace(',', ' ', regex=True)
-        geology[c_l['g']].fillna(geology[c_l['g2']], inplace=True)
-        geology[c_l['g']].fillna(geology[c_l['c']], inplace=True)
-
-        if(c_l['r1'] == 'No_col' or not c_l['r1'] in geology.columns):
-            m2l_warnings.append('No extra litho for geology polygons')
-            c_l['r1'] = 'r1'
-            geology[c_l['r1']] = 'Nope'
-
-        if(c_l['r2'] == 'No_col' or not c_l['r2'] in geology.columns):
-            m2l_warnings.append('No more extra litho for geology polygons')
-            c_l['r2'] = 'r2'
-            geology[c_l['r2']] = 'Nope'
-
-        if(c_l['min'] == 'No_col' or not c_l['min'] in geology.columns):
-            m2l_warnings.append('No min age for geology polygons')
-            c_l['min'] = 'min'
-            geology[c_l['min']] = 0
-
-        if(c_l['max'] == 'No_col' or not c_l['max'] in geology.columns):
-            m2l_warnings.append('No max age for geology polygons')
-            c_l['max'] = 'max'
-            geology[c_l['max']] = 100
-
-        if(c_l['c'] == 'No_col' or not c_l['c'] in geology.columns):
-            m2l_errors.append(
-                'Must have primary strat coding field for geology polygons')
->>>>>>> 97174420
 
             for code in ('c', 'g', 'g2', 'ds', 'u', 'r1'):
                 if(c_l[code] in geology.columns):
@@ -259,15 +222,10 @@
                         'some folds are MultiPolyLines, and have been split')
                 folds_explode.crs = dst_crs
 
-<<<<<<< HEAD
             show_metadata(folds_clip,"fold layer")    
         else: 
             print('No folds in area, projection may be inconsistent')
-=======
-            show_metadata(folds_clip, "fold layer")
-        else:
-            print('No folds in area')
->>>>>>> 97174420
+
 
     # Process fault polylines
 
@@ -392,7 +350,7 @@
 
         except Exception as e:
             m2l_warnings.append('no mindeps for analysis')
-<<<<<<< HEAD
+
         else:
             mindeps = mindeps.replace(r'^\s+$', np.nan, regex=True)
 
@@ -483,75 +441,7 @@
         print('\nNo errors found, clipped and updated files saved to tmp')
 
         return(structure_file, geol_file, fault_file, mindep_file, fold_file, c_l)
-=======
-
-    # explode fault/fold multipolylines
-    # sometimes faults go off map and come back in again which after clipping creates multipolylines
-
-    try:
-        if(len(m2l_warnings) > 0):
-            print("\nWarnings:")
-            warnings.warn('The warnings listed above were issued')
-            for w in m2l_warnings:
-                print("    ", w)
-        if(len(m2l_errors) > 0):
-            print("\nErrors:")
-            warnings.warn(
-                'The errors listed above must be fixed prior to rerunning map2loop')
-            for e in m2l_errors:
-                print("    ", e)
-            sep = '\12'
-            raise NameError(sep.join(m2l_errors) +
-                            '\n map2loop error: Fix errors before running again')
-
-        if(len(m2l_errors) == 0):
-
-            if folds is not None:
-                if(len(folds) > 0):
-                    if(len(folds_clip) > 0):
-                        fold_file = os.path.join(tmp_path, 'folds_clip.shp')
-                        folds_explode = folds_explode.dropna(
-                            subset=['geometry'])
-                        folds_explode.to_file(fold_file)
-                    else:
-                        fold_file = os.path.join(tmp_path, 'folds_clip.shp')
-                        print("\nFold layer metadata\n--------------------")
-                        print("No folds found")
-
-            if(len(faults_clip) > 0):
-                fault_file = os.path.join(tmp_path, 'faults_clip.shp')
-                faults_explode.crs = dst_crs
-                faults_explode.to_file(fault_file)
-            else:
-                fault_file = os.path.join(tmp_path, 'faults_clip.shp')
-                print("\nFault layer metadata\n--------------------")
-                print("No faults found")
-
-            geol_clip = gpd.overlay(geology, polygo, how='intersection')
-            if(len(geol_clip) > 0):
-                geol_clip.crs = dst_crs
-                geology_file = os.path.join(tmp_path, 'geol_clip.shp')
-                geol_clip.to_file(geology_file)
-
-            if(len(orientations) > 0):
-                structure_file = os.path.join(tmp_path, 'structure_clip.shp')
-                orientations.crs = dst_crs
-                orientations[c_l['dd']] = pd.to_numeric(
-                    orientations[c_l['dd']])
-                orientations[c_l['d']] = pd.to_numeric(orientations[c_l['d']])
-
-                orientations.to_file(structure_file)
-
-            if(mindeps is not None and len(mindeps) > 0):
-                mindep_file = os.path.join(tmp_path, 'mindeps_clip.shp')
-                mindeps.crs = dst_crs
-                mindeps.to_file(mindep_file)
-            print('\nNo errors found, clipped and updated files saved to tmp')
-
-            return(structure_file, geology_file, fault_file, mindep_file, fold_file, c_l)
-    except Exception as e:
-        sys.exit(e)
->>>>>>> 97174420
+
 
 
 def show_metadata(gdf, name):
