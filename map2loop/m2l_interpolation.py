import numpy as np
from scipy.interpolate import Rbf
import matplotlib.pyplot as plt
from matplotlib import cm
from math import sin, cos, atan, atan2, asin, radians, degrees, sqrt, pow, acos, fabs, tan, isnan
import numpy as np
import geopandas as gpd
from geopandas import GeoDataFrame
import pandas as pd
import os
from shapely.geometry import Polygon, LineString, Point
from map2loop import m2l_utils
import rasterio

from map2loop.m2l_utils import print

######################################
# inspired by https://stackoverflow.com/questions/3104781/inverse-distance-weighted-idw-interpolation-with-python
#
# Simple Inverse Distance Weighting interpolation of observations z at x,y locations returned at locations defined by xi,yi arrays. From...
# scipy_idw(x, y, z, xi, yi)
# Args:
# x,y coordinates of points to be interpolated
# z value to be interpolated
# xi,yi grid of points where interpolation of z will be calculated - sci_py version of Simple Inverse Distance Weighting interpolation of observations z at x,y locations returned at locations defined by xi,yi arrays
#
# simple Inverse Distance Weighting calculation
######################################


def simple_idw(x, y, z, xi, yi):
    dist = distance_matrix(x, y, xi, yi)

    # In IDW, weights are 1 / distance
    weights = 1.0 / (dist)

    # Make weights sum to one
    weights /= weights.sum(axis=0)

    # Multiply the weights for each interpolated point by all observed Z-values
    zi = np.dot(weights.T, z)
    return zi

######################################
# call scipy inverse distance weighting
#
# Simple Inverse Distance Weighting interpolation of observations z at x,y locations returned at locations defined by xi,yi arrays. From...
# scipy_idw(x, y, z, xi, yi)
# Args:
# x,y coordinates of points to be interpolated
# z value to be interpolated
# xi,yi grid of points where interpolation of z will be calculated - sci_py version of Simple Inverse Distance Weighting interpolation of observations z at x,y locations returned at locations defined by xi,yi arrays
#
######################################


def scipy_idw(x, y, z, xi, yi):
    interp = Rbf(x, y, z, function='linear')
    return interp(xi, yi)

######################################
# call scipy Radial basis function interpolation
#
# scipy_rbf(x, y, z, xi, yi)
# Args:
# x,y coordinates of points to be interpolated
# z value to be interpolated
# xi,yi grid of points where interpolation of z will be calculated
#
# sci_py version of Radial Basis Function interpolation of observations z at x,y locations returned at locations defined by xi,yi arraysplot(x,y,z,grid)
######################################


def scipy_rbf(x, y, z, xi, yi):
    interp = Rbf(x, y, z, function='multiquadric', smooth=.15)
    return interp(xi, yi)

######################################
# calculate all distances between to arrays of points
# Make a distance matrix between pairwise observations
# Note: from <http://stackoverflow.com/questions/1871536>
# (Yay for ufuncs!)
# distance_matrix(x0, y0, x1, y1)
# Args:
# x0,y0 array of point locations
# x1,y1 second array of point locations
#
# Returns array of distances between all points defined by arrays by x0,y0 and all points defined by arrays x1,y1 from http://stackoverflow.com/questions/1871536
######################################


def distance_matrix(x0, y0, x1, y1):
    obs = np.vstack((x0, y0)).T
    interp = np.vstack((x1, y1)).T

    d0 = np.subtract.outer(obs[:, 0], interp[:, 0])
    d1 = np.subtract.outer(obs[:, 1], interp[:, 1])

    return np.hypot(d0, d1)

######################################
# plot an array of data
######################################


def plot(x, y, z, grid):
    plt.figure()
    plt.imshow(grid, extent=(0, 100, 0, 100), origin='lower')
    # plt.hold(True)
    # plt.scatter(x,100-y,c=z)
    plt.colorbar()

######################################
# interpolate three data arrays using various schemes
#
# call_interpolator(calc,x,y,l,m,n,xi,yi,nx,ny,fault_flag)
# Args:
# calc calculation mode, one of 'simple_idw', 'scipy_idw', 'scipy_rbf'
# l,m,n arrays of direction cosines of pole to plane
# xi,yi arrays of locations of interpolated locations (assumes a grid for plotting, otherwise doesn't matter)
# nx,ny number of x,y elemnts in grid
# fault_flag toggle whether calc for near-fault orientations or not
#
# Call interpolator defined by calc for arrays of arbitrary location x,y located observations as triple or double arrays of 3D or 2D direction cosine arrays (l,m,n) and returns grid of nx ,ny interpolated values for points defined by xi,yi locations. Inspired by https://stackoverflow.com/questions/3104781/inverse-distance-weighted-idw-interpolation-with-python
######################################


def call_interpolator(calc, x, y, l, m, n, xi, yi, nx, ny, fault_flag):
    # Calculate IDW or other interpolators

    if(calc == 'simple_idw'):
        ZIl = simple_idw(x, y, l, xi, yi)
    if(calc == 'scipy_rbf'):
        ZIl = scipy_rbf(x, y, l, xi, yi)
    if(calc == 'scipy_idw'):
        ZIl = scipy_idw(x, y, l, xi, yi)
    if(not fault_flag):
        ZIl = ZIl.reshape((ny, nx))

    if(calc == 'simple_idw'):
        ZIm = simple_idw(x, y, m, xi, yi)
    if(calc == 'scipy_rbf'):
        ZIm = scipy_rbf(x, y, m, xi, yi)
    if(calc == 'scipy_idw'):
        ZIm = scipy_idw(x, y, m, xi, yi)
    if(not fault_flag):
        ZIm = ZIm.reshape((ny, nx))

    if(type(n) is not int):
        if(calc == 'simple_idw'):
            ZIn = simple_idw(x, y, n, xi, yi)
        if(calc == 'scipy_rbf'):
            ZIn = scipy_rbf(x, y, n, xi, yi)
        if(calc == 'scipy_idw'):
            ZIn = scipy_idw(x, y, n, xi, yi)
        if(not fault_flag):
            ZIn = ZIn.reshape((ny, nx))
    else:
        ZIn = 0
    return(ZIl, ZIm, ZIn)

######################################
# Interpolate dipd,dipdirection data from shapefile
#
# interpolate_orientations(structure_file,tmp_path,bbox,c_l,use_gcode,scheme,gridx,gridy,fault_flag)
# Args:
# structure_file path to orientation layer
# tmp_path directory of temporary outputs from m2l
# bbox bounding box of region of interest
# c_l dictionary of codes and labels specific to input geo information layers
# use_gcode list of groups whose orientation data will be interpolated
# scheme interpolation scheme one of 'simple_idw', 'scipy_idw', 'scipy_rbf'
# gridx,gridy number of cols & rows in interpolation grid
# fault_flag toggle whether calc for near-fault orientations or not
#
# Interpolate orientation layer to produce regular grid of l,m,n direction cosines
# Can choose between various RBF and IDW options
# The purpose of these interpolations and associated code is to help in three cases:
# -- Providing estimated dips and contacts in fault-bounded domains where no structural data are available
# -- Needed to estimate true thickness of formations
# -- Useful for poulating parts of maps where little structural data is available
######################################


def interpolate_orientations(structure_file, output_path, bbox, c_l, this_gcode, calc, gridx, gridy, fault_flag):
    structure = gpd.read_file(structure_file, bbox=bbox)

    if(len(this_gcode) == 1):
        # subset orientations to just those with this group
        is_gp = structure[c_l['g']] == thisgcode
        gp_structure = structure[is_gp]
        #print('single group')
        # display(gp_structure)
    else:
        #print('first code',this_gcode[0])
        # subset orientations to just those with this group
        is_gp = structure[c_l['g']] == this_gcode[0]
        gp_structure = structure[is_gp]
        gp_structure_all = gp_structure.copy()
        #print('first group')
        # display(gp_structure)

        for i in range(1, len(this_gcode)):
            #print('next code',this_gcode[i])
            # subset orientations to just those with this group
            is_gp = structure[c_l['g']] == this_gcode[i]
            temp_gp_structure = structure[is_gp]
            gp_structure_all = pd.concat(
                [gp_structure_all, temp_gp_structure], ignore_index=True)
            #print('next group')
            # display(gp_structure)

    npts = len(gp_structure_all)

    if(fault_flag):
        nx, ny = len(gridx), len(gridy)
    else:
        nx, ny = gridx, gridy
        xi = np.linspace(bbox[0], bbox[2], nx)
        yi = np.linspace(bbox[1], bbox[3], ny)
        xi, yi = np.meshgrid(xi, yi)
        xi, yi = xi.flatten(), yi.flatten()

    x = np.zeros(npts)
    y = np.zeros(npts)
    dip = np.zeros(npts)
    dipdir = np.zeros(npts)

    i = 0
    for a_pt in gp_structure_all.iterrows():
        x[i] = a_pt[1]['geometry'].x+(np.random.ranf()*0.01)
        y[i] = a_pt[1]['geometry'].y+(np.random.ranf()*0.01)
        dip[i] = a_pt[1][c_l['d']]

        if(c_l['otype'] == 'strike'):
            dipdir[i] = a_pt[1][c_l['dd']]+90
        else:
            dipdir[i] = a_pt[1][c_l['dd']]
        i = i+1

    l = np.zeros(npts)
    m = np.zeros(npts)
    n = np.zeros(npts)

    for i in range(0, npts):
        l[i], m[i], n[i] = m2l_utils.ddd2dircos(dip[i], dipdir[i])

    if(fault_flag):
        ZIl, ZIm, ZIn = call_interpolator(
            calc, x, y, l, m, n, gridx, gridy, nx, ny, fault_flag)
    else:
        ZIl, ZIm, ZIn = call_interpolator(
            calc, x, y, l, m, n, xi, yi, nx, ny, fault_flag)

    # Comparisons...
    if(not fault_flag):
        plot(x, -y, l, ZIl)
        plt.title('l')
        plot(x, -y, m, ZIm)
        plt.title('m')
        plot(x, -y, n, ZIn)
        plt.title('n')

        plt.show()

    if(fault_flag):
        f = open(output_path+'f_input.csv', 'w')
        fi = open(output_path+'f_interpolation_'+calc+'.csv', 'w')
        fl = open(output_path+'f_interpolation_l.csv', 'w')
        fm = open(output_path+'f_interpolation_m.csv', 'w')
        fn = open(output_path+'f_interpolation_n.csv', 'w')
    else:
        f = open(output_path+'input.csv', 'w')
        fi = open(output_path+'interpolation_'+calc+'.csv', 'w')
        fl = open(output_path+'interpolation_l.csv', 'w')
        fm = open(output_path+'interpolation_m.csv', 'w')
        fn = open(output_path+'interpolation_n.csv', 'w')

    f.write("x,y,dip,dipdirection\n")
    fi.write("x,y,dip,dipdirection\n")
    fl.write("x,y,l\n")
    fm.write("x,y,m\n")
    fn.write("x,y,n\n")

    for i in range(0, npts):
        ostr = "{},{},{},{}\n"\
            .format(x[i], y[i], int(dip[i]), int(dipdir[i]))
        # ostr=str(x[i])+","+str(y[i])+","+str(int(dip[i]))+","+str(int(dipdir[i]))+'\n'
        f.write(ostr)

    if(fault_flag):
        for i in range(0, len(gridx)):
            L = ZIl[i]/(sqrt((pow(ZIl[i], 2.0)) +
                             (pow(ZIm[i], 2.0))+(pow(ZIn[i], 2.0))))
            M = ZIm[i]/(sqrt((pow(ZIl[i], 2.0)) +
                             (pow(ZIm[i], 2.0))+(pow(ZIn[i], 2.0))))
            N = ZIn[i]/(sqrt((pow(ZIl[i], 2.0)) +
                             (pow(ZIm[i], 2.0))+(pow(ZIn[i], 2.0))))

            dip, dipdir = m2l_utils.dircos2ddd(L, M, N)
            if(isnan(dip) or isnan(dipdir)):
                dip = dipdir = L = M = N = 0
                print("Warning, no interpolated value for element No. ", i)
            ostr = "{},{},{},{}\n"\
                .format(gridx[i], gridy[i], int(dip), int(dipdir))
            # ostr=str(gridx[i])+","+str(gridy[i])+","+str(int(dip))+","+str(int(dipdir))+'\n'
            fi.write(ostr)

            ostr = "{},{},{}\n"\
                .format(gridx[i], gridy[i], L)
            # ostr=str(gridx[i])+","+str(gridy[i])+","+str(L)+'\n'
            fl.write(ostr)
            ostr = "{},{},{}\n"\
                .format(gridx[i], gridy[i], M)
            # ostr=str(gridx[i])+","+str(gridy[i])+","+str(M)+'\n'
            fm.write(ostr)
            ostr = "{},{},{}\n"\
                .format(gridx[i], gridy[i], N)
            # ostr=str(gridx[i])+","+str(gridy[i])+","+str(N)+'\n'
            fn.write(ostr)
    else:
        for xx in range(0, gridx):
            for yy in range(0, gridy):
                yyy = xx
                xxx = gridy-2-yy
                L = ZIl[xxx, yyy]/(sqrt((pow(ZIl[xxx, yyy], 2.0)) +
                                        (pow(ZIm[xxx, yyy], 2.0))+(pow(ZIn[xxx, yyy], 2.0))))
                M = ZIm[xxx, yyy]/(sqrt((pow(ZIl[xxx, yyy], 2.0)) +
                                        (pow(ZIm[xxx, yyy], 2.0))+(pow(ZIn[xxx, yyy], 2.0))))
                N = ZIn[xxx, yyy]/(sqrt((pow(ZIl[xxx, yyy], 2.0)) +
                                        (pow(ZIm[xxx, yyy], 2.0))+(pow(ZIn[xxx, yyy], 2.0))))

                dip, dipdir = m2l_utils.dircos2ddd(L, M, N)
                if(isnan(dip) or isnan(dipdir)):
                    dip = dipdir = L = M = N = 0
                    print(
                        "Warning, no interpolated value for grid point No. ", xx, ',', yy)
                ostr = "{},{},{},{}\n"\
                    .format(bbox[0]+(xx*((bbox[2]-bbox[0])/gridx)), bbox[1]+((gridy-1-yy)*((bbox[3]-bbox[1])/gridy)), int(dip), int(dipdir))
                # ostr=str(bbox[0]+(xx*((bbox[2]-bbox[0])/gridx)))+","+str(bbox[1]+((gridy-1-yy)*((bbox[3]-bbox[1])/gridy)))+","+str(int(dip))+","+str(int(dipdir))+'\n'
                fi.write(ostr)

                ostr = "{},{},{}\n"\
                    .format(xx, yy, L)
                # ostr=str(xx)+","+str(yy)+","+str(L)+'\n'
                fl.write(ostr)
                ostr = "{},{},{}\n"\
                    .format(xx, yy, M)
                # ostr=str(xx)+","+str(yy)+","+str(M)+'\n'
                fm.write(ostr)
                ostr = "{},{},{}\n"\
                    .format(xx, yy, N)
                # ostr=str(xx)+","+str(yy)+","+str(N)+'\n'
                fn.write(ostr)

    f.close()
    fi.close()
    fl.close()
    fm.close()
    fn.close()

    if(fault_flag):
        print("orientations interpolated as dip dip direction",
              output_path+'f_interpolation_'+calc+'.csv')
        print("orientations interpolated as l,m,n dir cos",
              output_path+'f_interpolation_l.csv etc.')
    else:
        fig, ax = plt.subplots(figsize=(10, 10),)
        q = ax.quiver(xi, yi, -ZIm, ZIl, headwidth=0)
        plt.show()
        print("orientations interpolated as dip dip direction",
              output_path+'interpolation_'+calc+'.csv')
        print("orientations interpolated as l,m,n dir cos",
              output_path+'interpolation_l.csv etc.')

######################################
# Interpolate 2D contact data from shapefile
#
# interpolate_contacts(geology_file,tmp_path,dtm,bbox,c_l,use_gcode,scheme,gridx,gridy,fault_flag)
# Args:
# geology_file path to basal contacts layer
# tmp_path directory of temporary outputs from m2l
# dtm rasterio format elevation grid
# bbox bounding box of region of interest
# c_l dictionary of codes and labels specific to input geo information layers
# use_gcode list of groups whose contact data will be interpolated
# scheme interpolation scheme one of 'simple_idw', 'scipy_idw', 'scipy_rbf'
# gridx,gridy number of cols & rows in interpolation grid
# fault_flag toggle whether calc for near-fault orientations or not
#
# Interpolate basal contacts layer to produce regular grid of l,m direction cosines
######################################


def interpolate_contacts(geology_file, output_path, dtm, dtb, dtb_null, cover_map, bbox, c_l, use_gcode, calc, gridx, gridy, fault_flag):
    geol_file = gpd.read_file(geology_file, bbox=bbox)
    # print(len(geol_file))
    #geol_file.plot( color='black',edgecolor='black')

    # Setup: Generate data...
    npts = 0
    decimate = 1
    if(fault_flag):
        nx, ny = len(gridx), len(gridy)
    else:
        nx, ny = gridx, gridy
        xi = np.linspace(bbox[0], bbox[2], nx)
        yi = np.linspace(bbox[1], bbox[3], ny)
        xi, yi = np.meshgrid(xi, yi)
        xi, yi = xi.flatten(), yi.flatten()

    x = np.zeros(20000)  # FUDGE ################
    # should go through geology file to see how many contact
    y = np.zeros(20000)
    l = np.zeros(20000)   # segments will be made then define arrays?
    m = np.zeros(20000)

    if(fault_flag):
        f = open(output_path+'f_raw_contacts.csv', 'w')
    else:
        f = open(output_path+'raw_contacts.csv', 'w')

    f.write("X,Y,Z,angle,lsx,lsy,formation,group\n")
    j = 0
    i = 0
    for indx, acontact in geol_file.iterrows():  # loop through distinct linestrings in MultiLineString
        if(acontact.geometry.type == 'MultiLineString'):
            # print(i)
            for line in acontact.geometry:  # loop through line segments
                # print(i,len(acontact.geometry))
                if(m2l_utils.mod_safe(i, decimate) == 0 and acontact[c_l['g']] in use_gcode):
                    # if(acontact['id']==170):
                    # display(npts,line.coords[0][0],line.coords[1][0])
                    dlsx = line.coords[0][0]-line.coords[1][0]
                    dlsy = line.coords[0][1]-line.coords[1][1]
                    if(not line.coords[0][0] == line.coords[1][0] or not line.coords[0][1] == line.coords[1][1]):
                        lsx = dlsx/sqrt((dlsx*dlsx)+(dlsy*dlsy))
                        lsy = dlsy/sqrt((dlsx*dlsx)+(dlsy*dlsy))
                        x[i] = line.coords[1][0]+(dlsx/2)
                        y[i] = line.coords[1][1]+(dlsy/2)
                        angle = degrees(atan2(lsx, lsy))
                        l[i] = lsx
                        m[i] = lsy
                        # doesn't like point right on edge?
                        locations = [(x[i], y[i])]
                        height = m2l_utils.value_from_dtm_dtb(
                            dtm, dtb, dtb_null, cover_map, locations)
                        if(str(acontact[c_l['g']]) == 'None'):
                            ostr = str(x[i])+","+str(y[i])+","+str(height)+","+str(angle % 180)+","+str(lsx)+","+str(lsy)+","+acontact[c_l['c']].replace(
                                " ", "_").replace("-", "_")+","+acontact[c_l['c']].replace(" ", "_").replace("-", "_")+"\n"
                        else:
                            ostr = str(x[i])+","+str(y[i])+","+str(height)+","+str(angle % 180)+","+str(lsx)+","+str(lsy)+","+acontact[c_l['c']].replace(
                                " ", "_").replace("-", "_")+","+acontact[c_l['g']].replace(" ", "_").replace("-", "_")+"\n"
                        f.write(ostr)
                        npts = npts+1
                i = i+1
        else:
            # display(acontact.geometry,acontact.geometry.coords)
            # for line in acontact: # loop through line segments in LineString
            if(m2l_utils.mod_safe(i, decimate) == 0 and acontact[c_l['g']] in use_gcode):
                dlsx = acontact.geometry.coords[0][0] - \
                    acontact.geometry.coords[1][0]
                dlsy = acontact.geometry.coords[0][1] - \
                    acontact.geometry.coords[1][1]
                if(not acontact.geometry.coords[0][0] == acontact.geometry.coords[1][0]
                   or not acontact.geometry.coords[0][1] == acontact.geometry.coords[1][1]):
                    lsx = dlsx/sqrt((dlsx*dlsx)+(dlsy*dlsy))
                    lsy = dlsy/sqrt((dlsx*dlsx)+(dlsy*dlsy))
                    x[i] = acontact.geometry.coords[1][0]+(dlsx/2)
                    y[i] = acontact.geometry.coords[1][1]+(dlsy/2)
                    angle = degrees(atan2(lsx, lsy))
                    l[i] = lsx
                    m[i] = lsy
                    # doesn't like point right on edge?
                    locations = [(x[i], y[i])]
                    height = m2l_utils.value_from_dtm_dtb(
                        dtm, dtb, dtb_null, cover_map, locations)
                    if(str(acontact[c_l['g']]) == 'None'):
                        ostr = str(x[i])+","+str(y[i])+","+str(height)+","+str(angle % 180)+","+str(lsx)+","+str(lsy)+","+acontact[c_l['c']].replace(
                            " ", "_").replace("-", "_")+","+acontact[c_l['c']].replace(" ", "_").replace("-", "_")+"\n"
                    else:
                        ostr = str(x[i])+","+str(y[i])+","+str(height)+","+str(angle % 180)+","+str(lsx)+","+str(lsy)+","+acontact[c_l['c']].replace(
                            " ", "_").replace("-", "_")+","+acontact[c_l['g']].replace(" ", "_").replace("-", "_")+"\n"
                    # print(ostr)
                    f.write(ostr)
                    # print(npts,dlsx,dlsy)
                    npts = npts+1
                i = i+1
        j = j+1
    f.close()
    # print("i",i,"npts",npts)

    for i in range(0, npts):
        x[i] = x[i]+(np.random.ranf()*0.01)
        y[i] = y[i]+(np.random.ranf()*0.01)

    if(fault_flag):
        ZIl, ZIm, ZIn = call_interpolator(
            calc, x[:npts], y[:npts], l[:npts], m[:npts], 0, gridx, gridy, nx, ny, fault_flag)
    else:
        ZIl, ZIm, ZIn = call_interpolator(
            calc, x[:npts], y[:npts], l[:npts], m[:npts], 0, xi, yi, nx, ny, fault_flag)

    # Comparisons...
    if(not fault_flag):
        plot(x, -y, l, ZIl)
        plt.title('l')
        plot(x, -y, m, ZIm)
        plt.title('m')

    if(fault_flag):
        fi = open(output_path+'f_interpolation_contacts_'+calc+'.csv', 'w')
        fl = open(output_path+'f_interpolation_contacts_l.csv', 'w')
        fm = open(output_path+'f_interpolation_contacts_m.csv', 'w')
    else:
        fi = open(output_path+'interpolation_contacts_'+calc+'.csv', 'w')
        fl = open(output_path+'interpolation_contacts_l.csv', 'w')
        fm = open(output_path+'interpolation_contacts_m.csv', 'w')

    fi.write("x,y,angle\n")
    fl.write("x,y,l\n")
    fm.write("x,y,m\n")

    if(fault_flag):
        for i in range(0, len(gridx)):
            L = ZIl[i]/(sqrt((pow(ZIl[i], 2.0))+(pow(ZIm[i], 2.0))))
            M = ZIm[i]/(sqrt((pow(ZIl[i], 2.0))+(pow(ZIm[i], 2.0))))
            S = degrees(atan2(L, M))

            if(isnan(S)):
                S = 0
                print("Warning, no interpolated value for element No. ", i)

            ostr = str(gridx[i])+","+str(gridy[i])+","+str(int(S))+'\n'
            fi.write(ostr)

            ostr = str(gridx[i])+","+str(gridy[i])+","+str(L)+'\n'
            fl.write(ostr)
            ostr = str(gridx[i])+","+str(gridy[i])+","+str(M)+'\n'
            fm.write(ostr)
    else:
        for xx in range(0, gridx):
            for yy in range(0, gridy):
                yyy = xx
                xxx = gridy-2-yy
                L = ZIl[xxx, yyy] / \
                    (sqrt((pow(ZIl[xxx, yyy], 2.0))+(pow(ZIm[xxx, yyy], 2.0))))
                M = ZIm[xxx, yyy] / \
                    (sqrt((pow(ZIl[xxx, yyy], 2.0))+(pow(ZIm[xxx, yyy], 2.0))))
                S = degrees(atan2(L, M))

                ostr = str(bbox[0]+(xx*((bbox[2]-bbox[0])/(gridx))))+","+str(
                    bbox[1]+((gridy-2-yy)*((bbox[3]-bbox[1])/(gridy))))+","+str(int(S))+'\n'
                fi.write(ostr)

                ostr = str(xx)+","+str(yy)+","+str(L)+'\n'
                fl.write(ostr)
                ostr = str(xx)+","+str(yy)+","+str(M)+'\n'
                fm.write(ostr)

    fi.close()
    fl.close()
    fm.close()
    if(fault_flag):
        print("contacts interpolated as strike", output_path +
              'f_interpolation_contacts_'+calc+'.csv')
        print("contacts interpolated as l,m dir cos",
              output_path+'f_interpolation_contacts_l.csv etc.')
    else:
        fig, ax = plt.subplots(figsize=(10, 10))
        q = ax.quiver(xi, yi, ZIl, ZIm, headwidth=0)
        plt.show()
        print("contacts interpolated as strike", output_path +
              'interpolation_contacts_'+calc+'.csv')
        print("contacts interpolated as l,m dir cos",
              output_path+'interpolation_contacts_l.csv etc.')

######################################
# save all contacts as vectors (used for debugging)
#
# save_contact_vectors(geology_file,tmp_path,dtm,bbox,c_l,calc,decimate)
# Args:
# geology_file file path to geology polygons
# tmp_path directory of temporary outputs from m2l
# dtm rasterio format dtm raster
# bbox bounding box of model
# c_l dictionary of codes and labels specific to input geo information layers
# calc NOT USED
# decimate simple decimation factor for saving vectors
######################################


def save_contact_vectors(geology_file, tmp_path, dtm, dtb, dtb_null, cover_map, bbox, c_l, calc, decimate):
    geol_file = gpd.read_file(geology_file, bbox=bbox)
    print(len(geol_file))
    #geol_file.plot( color='black',edgecolor='black')

    npts = 0
    i = 0
    for indx, acontact in geol_file.iterrows():  # loop through distinct linestrings in MultiLineString
        if(acontact.geometry.type == 'MultiLineString'):
            for line in acontact.geometry:  # loop through line segments
                if(m2l_utils.mod_safe(i, decimate) == 0):
                    npoint = 1
                i = i+1
        else:
            if(m2l_utils.mod_safe(i, decimate) == 0):
                npoint = 1
            i = i+1

    x = np.zeros(i+1)
    y = np.zeros(i+1)
    l = np.zeros(i+1)
    m = np.zeros(i+1)

    f = open(tmp_path+'raw_contacts.csv', 'w')
    f.write("X,Y,Z,angle,lsx,lsy,formation,group\n")
    j = 0
    i = 0
    for indx, acontact in geol_file.iterrows():  # loop through distinct linestrings in MultiLineString
        if(acontact.geometry.type == 'MultiLineString'):
            # print(i)
            for line in acontact.geometry:  # loop through line segments
                # print(i,len(acontact.geometry))
                if(m2l_utils.mod_safe(i, decimate) == 0):
                    # if(acontact['id']==170):
                    # display(npts,line.coords[0][0],line.coords[1][0])
                    dlsx = line.coords[0][0]-line.coords[1][0]
                    dlsy = line.coords[0][1]-line.coords[1][1]
                    if(not line.coords[0][0] == line.coords[1][0] or not line.coords[0][1] == line.coords[1][1]):
                        lsx = dlsx/sqrt((dlsx*dlsx)+(dlsy*dlsy))
                        lsy = dlsy/sqrt((dlsx*dlsx)+(dlsy*dlsy))
                        x[i] = line.coords[1][0]+(dlsx/2)
                        y[i] = line.coords[1][1]+(dlsy/2)
                        angle = degrees(atan2(lsx, lsy))
                        l[i] = lsx
                        m[i] = lsy
                        # doesn't like point right on edge?
                        locations = [(x[i], y[i])]
                        height = m2l_utils.value_from_dtm_dtb(
                            dtm, dtb, dtb_null, cover_map, locations)

                        if(str(acontact[c_l['g']]) == 'None'):
                            ostr = "{},{},{},{},{},{},{},{}\n"\
                                .format(x[i], y[i], height, angle % 180, lsx, lsy, acontact[c_l['c']].replace(" ", "_").replace("-", "_"), acontact[c_l['c']].replace(" ", "_").replace("-", "_"))
                            #ostr=str(x[i])+","+str(y[i])+","+str(height)+","+str(angle%180)+","+str(lsx)+","+str(lsy)+","+acontact[c_l['c']].replace(" ","_").replace("-","_")+","+acontact[c_l['c']].replace(" ","_").replace("-","_")+"\n"
                        else:
                            ostr = "{},{},{},{},{},{},{},{}\n"\
                                .format(x[i], y[i], height, angle % 180, lsx, lsy, acontact[c_l['c']].replace(" ", "_").replace("-", "_"), acontact[c_l['g']].replace(" ", "_").replace("-", "_"))
                            #ostr=str(x[i])+","+str(y[i])+","+str(height)+","+str(angle%180)+","+str(lsx)+","+str(lsy)+","+acontact[c_l['c']].replace(" ","_").replace("-","_")+","+acontact[c_l['g']].replace(" ","_").replace("-","_")+"\n"
                        f.write(ostr)
                        npts = npts+1
                i = i+1
        else:
            # display(acontact.geometry,acontact.geometry.coords)
            # for line in acontact: # loop through line segments in LineString
            if(m2l_utils.mod_safe(i, decimate) == 0):
                dlsx = acontact.geometry.coords[0][0] - \
                    acontact.geometry.coords[1][0]
                dlsy = acontact.geometry.coords[0][1] - \
                    acontact.geometry.coords[1][1]
                if(not acontact.geometry.coords[0][0] == acontact.geometry.coords[1][0]
                   or not acontact.geometry.coords[0][1] == acontact.geometry.coords[1][1]):
                    lsx = dlsx/sqrt((dlsx*dlsx)+(dlsy*dlsy))
                    lsy = dlsy/sqrt((dlsx*dlsx)+(dlsy*dlsy))
                    x[i] = acontact.geometry.coords[1][0]+(dlsx/2)
                    y[i] = acontact.geometry.coords[1][1]+(dlsy/2)
                    angle = degrees(atan2(lsx, lsy))
                    l[i] = lsx
                    m[i] = lsy
                    # doesn't like point right on edge?
                    locations = [(x[i], y[i])]
                    height = m2l_utils.value_from_dtm_dtb(
                        dtm, dtb, dtb_null, cover_map, locations)
                    if(str(acontact[c_l['g']]) == 'None'):
                        ostr = "{},{},{},{},{},{},{},{}\n"\
                            .format(x[i], y[i], height, angle % 180, lsx, lsy, acontact[c_l['c']].replace(" ", "_").replace("-", "_"), acontact[c_l['c']].replace(" ", "_").replace("-", "_"))
                        #ostr=str(x[i])+","+str(y[i])+","+str(height)+","+str(angle%180)+","+str(lsx)+","+str(lsy)+","+acontact[c_l['c']].replace(" ","_").replace("-","_")+","+acontact[c_l['c']].replace(" ","_").replace("-","_")+"\n"
                    else:
                        ostr = "{},{},{},{},{},{},{},{}\n"\
                            .format(x[i], y[i], height, angle % 180, lsx, lsy, acontact[c_l['c']].replace(" ", "_").replace("-", "_"), acontact[c_l['g']].replace(" ", "_").replace("-", "_"))
                        #ostr=str(x[i])+","+str(y[i])+","+str(height)+","+str(angle%180)+","+str(lsx)+","+str(lsy)+","+acontact[c_l['c']].replace(" ","_").replace("-","_")+","+acontact[c_l['g']].replace(" ","_").replace("-","_")+"\n"
                    # print(ostr)
                    f.write(ostr)
                    # print(npts,dlsx,dlsy)
                    npts = npts+1
                i = i+1
        j = j+1
    f.close()
    print(npts, 'points saved to', tmp_path+'raw_contacts.csv')


####################################
# combine interpolated contact information (to provide l,m with interpolated dip,dipdirection data (to provide n)
#
# join_contacts_and_orientations(combo_file,geology_file,tmp_path,dtm_reproj_file,c_l,lo,mo,no,lc,mc,xy,proj_crs,bbox,fault_flag)
# combo_file path to temporary combined information geology_file path to basal contacts layer
# tmp_path directory of temporary outputs from m2l
# dtm_reproj_file path to reprojected dtm file
# c_l dictionary of codes and labels specific to input geo information layers
# lo,mo,no 3D direction cosines of interpolated orientations
# lc,mc 2D direction cosines of interpolated contacts
# xy interpolated orientations (used to get x,y locations only) proj_crs Coordinate Reference System of destination geotif (any length-based projection)
# bbox bounding box of region of interest
# fault_flag toggle whether calc for near-fault orientations or not
#
# Combine interpolation orientations with interpolated basal contacts layers to produce regular grid of interpolated dip, dip direction estimates
# Uses normalised direction cosines (l,m,n):
# -- l,m from RBF of basal contact orientations -- signs of l & m from misorientation with RBF of orientation data and -- n from RBF of orientation data
#
# Useful for adding data where no orientations are available (e.g. in fault bounded domains) and for calculating true thickness of layers. Assumes a 2D plane of data, but if 3D RBF was calulated and projected contact info was used it should apply with topography too.
####################################
def join_contacts_and_orientations(combo_file, geology_file, output_path, dtm_reproj_file, dtb, dtb_null, cover_map, c_l, lo, mo, no, lc, mc, xy, proj_crs, bbox, fault_flag):
    f = open(combo_file, 'w')
    f.write('x,y,dip,dipdirection,misorientation,dotproduct\n')

    for i in range(0, len(lc)):
        # print(mc[i,2],lc[i,2],lo[i,2],mo[i,2],no[i,2])
        # scaling contact dircos to *include* dip info
        scale = sqrt(1-pow(no[i, 2], 2))
        # includes 90 rotation to account for orthogonality of contact and dip direction
        lcscaled = scale*-mc[i, 2]
        mcscaled = scale*lc[i, 2]
        # scaling dip dipdir dircos to *exclude* dip info
        scale2 = sqrt(pow(lo[i, 2], 2)+pow(mo[i, 2], 2))
        if(scale2 > 0.0):
            loscaled = lo[i, 2]/scale2
            moscaled = mo[i, 2]/scale2
        else:
            loscaled = 0
            moscaled = 0
        # includes 90 rotation to account for orthogonality of contact and dip direction
        dotproduct = (-mc[i, 2]*loscaled)+(lc[i, 2]*moscaled)
        if(dotproduct < 0):
            lcscaled = -lcscaled
            mcscaled = -mcscaled

        misorientation = degrees(acos(dotproduct))
        dip, dipdir = m2l_utils.dircos2ddd(lcscaled, mcscaled, no[i, 2])
        ostr = "{},{},{},{},{},{}\n"\
            .format(xy[i, 0], xy[i, 1], int(dip), int(dipdir), int(misorientation), dotproduct)
        # ostr=str(xy[i,0])+','+str(xy[i,1])+','+str(int(dip))+','+str(int(dipdir))+','+str(int(misorientation))+','+str(dotproduct)+'\n'
        f.write(ostr)
    f.close()

    geology = gpd.read_file(geology_file, bbox=bbox)
    geology.crs = proj_crs
    geology = m2l_utils.explode(geology)

    data = pd.read_csv(combo_file)

    geometry = [Point(xy) for xy in zip(data['x'], data['y'])]

    gdf = GeoDataFrame(data, crs=proj_crs, geometry=geometry)

    gdf.crs = proj_crs
    print(gdf.crs, geology.crs)
    structure_code = gpd.sjoin(gdf, geology, how="left", op="within")
    dtm = rasterio.open(dtm_reproj_file)
    if(fault_flag):
        f = open(output_path+'f_combo_full.csv', 'w')
    else:
        f = open(output_path+'combo_full.csv', 'w')
    f.write('X,Y,Z,azimuth,dip,polarity,formation\n')
    last_code = ''
    for indx, a_point in structure_code.iterrows():

        locations = [(a_point['x'], a_point['y'])]
        height = m2l_utils.value_from_dtm_dtb(
            dtm, dtb, dtb_null, cover_map, locations)
        ostr = str(a_point['x'])+','
        ostr = ostr+str(a_point['y'])+','
        ostr = ostr+str(height)+','+str(int(a_point['dipdirection']))+','
        ostr = ostr+str(int(a_point['dip']))+',1,'
        ostr = ostr+str(a_point[c_l['c']]).replace("-",
                                                   "_").replace(" ", "_")+'\n'

        if(not str(a_point[c_l['c']]) == 'nan'):
            f.write(ostr)
        last_code = a_point[c_l['c']]
    f.close()
    if(fault_flag):
        print("contacts and orientations interpolated as dip dip direction",
              output_path+'f_combo_full.csv')
    else:
        print("contacts and orientations interpolated as dip dip direction",
              output_path+'combo_full.csv')

######################################
# Interpolate dipd,dipdirection data from shapefile usin fold axial traces as additional constraints
# interpolate_orientations_with_fat(structure_file,output_path,bbox,c_l,this_gcode,calc,gridx,gridy)
# structure_file path to orientation layer
# output_path directory for outputs from m2l
# bbox bounding box of region of interest
# c_l dictionary of codes and labels specific to input geo information layers
# this_gcode list of groups whose orientation data will be interpolated
# calc interpolation scheme one of 'simple_idw', 'scipy_idw', 'scipy_rbf'
# gridx,gridy number of cols & rows in interpolation grid
#
# Interpolate orientation layer to produce regular grid of l,m,n direction cosines
# Can choose between various RBF and IDW options
# The purpose of these interpolations and associated code is to help in three cases:
# -- Providing estimated dips and contacts in fault-bounded domains where no structural data are available
# -- Needed to estimate true thickness of formations
# -- Useful for poulating parts of maps where little structural data is available
######################################


def interpolate_orientations_with_fat(structure_file, output_path, bbox, c_l, this_gcode, calc, gridx, gridy):
    structure = gpd.read_file(structure_file, bbox=bbox)
    fat_orientations = pd.read_csv(
        output_path+'fold_axial_trace_orientations2.csv', ",")

    if(len(this_gcode) == 1):
        # subset orientations to just those with this group
        is_gp = structure[c_l['g']] == thisgcode
        gp_structure = structure[is_gp]
        print('single group')
        display(gp_structure)
    else:
        print('first code', this_gcode[0])
        # subset orientations to just those with this group
        is_gp = structure[c_l['g']] == this_gcode[0]
        gp_structure = structure[is_gp]
        gp_structure_all = gp_structure.copy()
        print('first group')
        display(gp_structure)

        for i in range(1, len(this_gcode)):
            print('next code', this_gcode[i])
            # subset orientations to just those with this group
            is_gp = structure[c_l['g']] == this_gcode[i]
            temp_gp_structure = structure[is_gp]
            gp_structure_all = pd.concat(
                [gp_structure_all, temp_gp_structure], ignore_index=True)
            print('next group')
            display(gp_structure)

    npts = len(gp_structure_all)+len(fat_orientations)

    nx, ny = gridx, gridy

    xi = np.linspace(bbox[0], bbox[2], nx)
    yi = np.linspace(bbox[1], bbox[3], ny)
    xi, yi = np.meshgrid(xi, yi)
    xi, yi = xi.flatten(), yi.flatten()
    x = np.zeros(npts)
    y = np.zeros(npts)
    dip = np.zeros(npts)
    dipdir = np.zeros(npts)

    i = 0
    for ind, a_pt in gp_structure_all.iterrows():
        x[i] = a_pt['geometry'].x
        y[i] = a_pt['geometry'].y
        dip[i] = a_pt[c_l['d']]
        if(c_l['otype'] == 'strike'):
            dipdir[i] = float(a_pt[c_l['dd']])+90
        else:
            dipdir[i] = a_pt[c_l['dd']]
        i = i+1

    for ind, a_pt in fat_orientations.iterrows():
        x[i] = a_pt['X']
        y[i] = a_pt['Y']
        dip[i] = a_pt['dip']
        dipdir[i] = a_pt['azimuth']
        i = i+1

    l = np.zeros(npts)
    m = np.zeros(npts)
    n = np.zeros(npts)

    for i in range(0, npts):
        l[i], m[i], n[i] = m2l_utils.ddd2dircos(dip[i], dipdir[i])

    ZIl, ZIm, ZIn = call_interpolator(calc, x, y, l, m, n, xi, yi, nx, ny)

    # Comparisons...
    plot(x, -y, l, ZIl)
    plt.title('l')
    plot(x, -y, m, ZIm)
    plt.title('m')
    plot(x, -y, n, ZIn)
    plt.title('n')

    plt.show()

    f = open(output_path+'input.csv', 'w')
    fi = open(output_path+'interpolation_'+calc+'.csv', 'w')
    fl = open(output_path+'interpolation_l.csv', 'w')
    fm = open(output_path+'interpolation_m.csv', 'w')
    fn = open(output_path+'interpolation_n.csv', 'w')

    f.write("x,y,dip,dipdirection\n")
    fi.write("x,y,dip,dipdirection\n")
    fl.write("x,y,l\n")
    fm.write("x,y,m\n")
    fn.write("x,y,n\n")

    for i in range(0, npts):
        ostr = "{},{},{},{}\n"\
            .format(x[i], y[i], int(dip[i]), int(dipdir[i]))
        # ostr=str(x[i])+","+str(y[i])+","+str(int(dip[i]))+","+str(int(dipdir[i]))+'\n'
        f.write(ostr)

    for xx in range(0, gridx):
        for yy in range(0, gridy):
            yyy = xx
            xxx = gridy-2-yy
            L = ZIl[xxx, yyy]/(sqrt((pow(ZIl[xxx, yyy], 2.0)) +
                                    (pow(ZIm[xxx, yyy], 2.0))+(pow(ZIn[xxx, yyy], 2.0))))
            M = ZIm[xxx, yyy]/(sqrt((pow(ZIl[xxx, yyy], 2.0)) +
                                    (pow(ZIm[xxx, yyy], 2.0))+(pow(ZIn[xxx, yyy], 2.0))))
            N = ZIn[xxx, yyy]/(sqrt((pow(ZIl[xxx, yyy], 2.0)) +
                                    (pow(ZIm[xxx, yyy], 2.0))+(pow(ZIn[xxx, yyy], 2.0))))

            dip, dipdir = m2l_utils.dircos2ddd(L, M, N)
            ostr = "{},{},{},{}\n"\
                .format(bbox[0]+(xx*((bbox[2]-bbox[0])/gridx)), bbox[1]+((gridy-1-yy)*((bbox[3]-bbox[1])/gridy)), int(dip), int(dipdir))
            # ostr=str(bbox[0]+(xx*((bbox[2]-bbox[0])/gridx)))+","+str(bbox[1]+((gridy-1-yy)*((bbox[3]-bbox[1])/gridy)))+","+str(int(dip))+","+str(int(dipdir))+'\n'
            fi.write(ostr)

            ostr = "{},{},{}\n".format(xx, yy, L)
            # ostr=str(xx)+","+str(yy)+","+str(L)+'\n'
            fl.write(ostr)
            ostr = "{},{},{}\n".format(xx, yy, M)
            # ostr=str(xx)+","+str(yy)+","+str(M)+'\n'
            fm.write(ostr)
            ostr = "{},{},{}\n".format(xx, yy, N)
            # ostr=str(xx)+","+str(yy)+","+str(N)+'\n'
            fn.write(ostr)

    f.close()
    fi.close()
    fl.close()
    fm.close()
    fn.close()

    fig, ax = plt.subplots(figsize=(10, 10),)
    q = ax.quiver(xi, yi, -ZIm, ZIl, headwidth=0)
    plt.show()
    print("orientations interpolated as dip dip direction",
          output_path+'interpolation_'+calc+'.csv')
    print("orientations interpolated as l,m,n dir cos",
          output_path+'interpolation_l.csv etc.')

####################################################
# For each fault string:
# process_fault_throw_and_near_orientations(tmp_path,output_path,dtm_reproj_file,c_l,use_gcode,use_gcode2,proj_crs,bbox,scheme)
# Args:
#
#    incementally advance along polyline every at each inter-node (no point in doing more?)
#    find local stratigraphy 10m to left and right of fault
# Once full fault has been traversed:
#
#    Find list of contacts left
#    Find equivalent contacts on right
#    use interpolated orientations to estimate minimum true offset assuming vertical displacement and store
#    if no equivalent found, flag as domain fault and find min strat offset for contact, use cumulative minimum thickness estimate and store with flag (not implemented)
#    estimate median & sd of minimum fault offset and store with flag (not implemented)
# Local Orientations: Since much of the code is the same, we benefit by calculating local orientation data either side of
# fault so that geomodeller/gempy have satisfied fault compartment orientation data
###################################################


def process_fault_throw_and_near_orientations(tmp_path, output_path, dtm_reproj_file, dtb, dtb_null, cover_map, c_l, use_gcode, use_gcode2, proj_crs, bbox, scheme):
    fault_file = tmp_path+'faults_clip.shp'
    geology_file = tmp_path+'geol_clip.shp'

    faults = gpd.read_file(fault_file)
    geology = gpd.read_file(geology_file)
    dtm = rasterio.open(dtm_reproj_file)

    all_long_faults = np.genfromtxt(
        output_path+'fault_dimensions.csv', delimiter=',', dtype='U100')
    fault_names = all_long_faults[1:, :1]
    m_step = 10.0  # outstep from fault
    # if we have two faults at low angle this can be a problem as the point crosses the next fault
    xi = []
    yi = []
    fdc = []
    all_coordsdist = []
    all_coords_x = []
    all_coords_y = []

    fftc = open(output_path+'fault_tip_contacts.csv', 'w')
    fftc.write('X,Y,Z,formation\n')

    # loop through all faults

    for index, fault in faults.iterrows():
        # if(fault[c_l['o']]!=1071):
        # continue
        if(fault.geometry.type == 'LineString'):
            # in is dangerous as Fault_1 is in Fault_10
            if('Fault_'+str(fault[c_l['o']]) in fault_names):
                # print('LineString','Fault_'+str(fault[c_l['o']]),len(fault.geometry.coords))
                lcoords = []
                rcoords = []
                index = []

                # make a list of points just offset from mid-points between fault nodes and join
                # geology polygon information to points
                j = 0
                for i in range(0, len(fault.geometry.coords)-1):
                    for inc in np.arange(0.01, 1, 0.01):
                        midx = fault.geometry.coords[i][0]+(
                            (fault.geometry.coords[i+1][0]-fault.geometry.coords[i][0])*inc)
                        midy = fault.geometry.coords[i][1]+(
                            (fault.geometry.coords[i+1][1]-fault.geometry.coords[i][1])*inc)
                        l, m = m2l_utils.pts2dircos(
                            fault.geometry.coords[i][0], fault.geometry.coords[i][1], fault.geometry.coords[i+1][0], fault.geometry.coords[i+1][1])
                        lcoords.append([(midx+(m_step*m), midy-(m_step*l))])
                        rcoords.append([(midx-(m_step*m), midy+(m_step*l))])
                        index.append([(j)])
                        j = j+1
                lgeom = [Point(xy) for xy in lcoords]
                rgeom = [Point(xy) for xy in rcoords]

                lgdf = GeoDataFrame(index, crs=proj_crs, geometry=lgeom)
                rgdf = GeoDataFrame(index, crs=proj_crs, geometry=rgeom)
                lcode = gpd.sjoin(lgdf, geology, how="left", op="within")
                rcode = gpd.sjoin(rgdf, geology, how="left", op="within")
                # display(lcode)

                # add points to list if they have different geology code than previous node on left side

                first = True
                lcontact = []
                lastlcode = ''

                for ind, indl in lcode.iterrows():

                    if(ind < len(lcode) and not isnan(indl['index_right'])):
                        ntest1 = str(indl[c_l['ds']])
                        ntest2 = str(indl[c_l['r1']])

                        if(not ntest1 == 'None' and not ntest2 == 'None'):
                            if(ind == 1 or (not lastlcode == indl[c_l['c']] and ((not c_l['sill'] in indl[c_l['ds']]) or (not c_l['intrusive'] in indl[c_l['r1']])))):
                                all_coords_x.append(indl.geometry.x)
                                all_coords_y.append(indl.geometry.y)
                                if(first):
                                    first = False
                                    firstlx = indl.geometry.x
                                    firstly = indl.geometry.y
                                    firstlc = indl[c_l['c']].replace(
                                        " ", "_").replace("-", "_")
                                lastlx = indl.geometry.x
                                lastly = indl.geometry.y
                                lastlc = indl[c_l['c']].replace(
                                    " ", "_").replace("-", "_")

                            if(lastlcode == '' and ((not c_l['sill'] in indl[c_l['ds']]) or (not c_l['intrusive'] in indl[c_l['r1']]))):
                                lastlcode = indl[c_l['c']]

                            # print('l',ind,indl[c_l['c']],indl[c_l['ds']],indl[c_l['r1']])
                            if(not ntest1 == 'None' and not ntest2 == 'None' and not str(indl[c_l['c']]) == 'nan'):
                                if((not indl[c_l['c']] == lastlcode) and ((not c_l['sill'] in indl[c_l['ds']]) or (not c_l['intrusive'] in indl[c_l['r1']]))):
                                    lcontact.append(
                                        [(ind, lastlcode, indl[c_l['c']], indl.geometry)])
                                    lastlcode = indl[c_l['c']]

                # add points to list if they have different geology code than previous node on right side

                first = True
                rcontact = []
                lastrcode = ''
                for ind, indr in rcode.iterrows():
                    if(ind < len(rcode) and not isnan(indr['index_right'])):
                        ntest1 = str(indr[c_l['ds']])
                        ntest2 = str(indr[c_l['r1']])

                        if(not ntest1 == 'None' and not ntest2 == 'None'):
                            if(ind == 1 or (not lastrcode == indr[c_l['c']] and ((not c_l['sill'] in indr[c_l['ds']]) or (not c_l['intrusive'] in indr[c_l['r1']])))):
                                all_coords_x.append(indr.geometry.x)
                                all_coords_y.append(indr.geometry.y)
                                if(first):
                                    first = False
                                    firstrx = indr.geometry.x
                                    firstry = indr.geometry.y
                                    firstrc = indr[c_l['c']].replace(
                                        " ", "_").replace("-", "_")
                                lastrx = indr.geometry.x
                                lastry = indr.geometry.y
                                lastrc = indr[c_l['c']].replace(
                                    " ", "_").replace("-", "_")

                            if(lastrcode == '' and ((not c_l['sill'] in indr[c_l['ds']]) or (not c_l['intrusive'] in indr[c_l['r1']]))):
                                lastrcode = indr[c_l['c']]
                            # print('r',ind,indr[c_l['c']],indr[c_l['ds']],indr[c_l['r1']])

                            # print(lastrcode,ntest1,ntest2,str(indr[c_l['c']]),indr[c_l['c']],c_l['sill'],c_l['intrusive'])

                            if(not ntest1 == 'None' and not ntest2 == 'None' and not str(indr[c_l['c']]) == 'nan'):
                                if((not indr[c_l['c']] == lastrcode) and ((not c_l['sill'] in indr[c_l['ds']]) or (not c_l['intrusive'] in indr[c_l['r1']]))):
                                    rcontact.append(
                                        [(ind, lastrcode, indr[c_l['c']], indr.geometry)])
                                    lastrcode = indr[c_l['c']]

                locations = [(firstlx, firstly)]
                first_height_l = m2l_utils.value_from_dtm_dtb(
                    dtm, dtb, dtb_null, cover_map, locations)
                ostr = "{},{},{},{}\n"\
                    .format(firstlx, firstly, first_height_l, firstlc)
                fftc.write(ostr)
                locations = [(firstrx, firstry)]
                first_height_r = m2l_utils.value_from_dtm_dtb(
                    dtm, dtb, dtb_null, cover_map, locations)
                ostr = "{},{},{},{}\n"\
                    .format(firstrx, firstry, first_height_r, firstrc)
                fftc.write(ostr)
                locations = [(lastlx, lastly)]
                last_height_l = m2l_utils.value_from_dtm_dtb(
                    dtm, dtb, dtb_null, cover_map, locations)
                ostr = "{},{},{},{}\n"\
                    .format(lastlx, lastly, last_height_l, lastlc)
                fftc.write(ostr)
                locations = [(lastrx, lastry)]
                last_height_r = m2l_utils.value_from_dtm_dtb(
                    dtm, dtb, dtb_null, cover_map, locations)
                ostr = "{},{},{},{}\n"\
                    .format(lastrx, lastry, last_height_r, lastrc)
                fftc.write(ostr)

                # loop through left and right sides to find equivalent contact pairs along fault

                if(len(lcontact) > 0 and len(rcontact) > 0):
                    for lc in lcontact:
                        for rc in rcontact:
                            # display('l',lc[0][3].x,'r',rc[0][3].x)
                            if(lc[0][1] == rc[0][1] and lc[0][2] == rc[0][2] and not lc[0][1] == ''):
                                dist = m2l_utils.ptsdist(
                                    lc[0][3].x, lc[0][3].y, rc[0][3].x, rc[0][3].y)
                                if(lc[0][0] < rc[0][0]):
                                    dist = -dist
                                # print('***',lc,rc)

                                xi.append((lc[0][3].x))
                                yi.append((lc[0][3].y))
                                l, m = m2l_utils.pts2dircos(
                                    lc[0][3].x, lc[0][3].y, rc[0][3].x, rc[0][3].y)
                                if(not (l == 0.0 and m == 0.0)):
                                    fdc.append(
                                        (l, m, 'Fault_'+str(fault[c_l['o']])))
                                    all_coordsdist.append((dist))
        else:
            # in is dangerous as Fault_1 is in Fault_10
            if('Fault_'+str(fault[c_l['o']]) in fault_names):
                for fls in fault.geometry:
                    fault_ls = LineString(fls)
                    lcoords = []
                    rcoords = []
                    index = []
                    #display("MLS DEBUG",fault.geometry.type)

                    j = 0
                    for i in range(0, len(fault_ls.coords)-1):
                        for inc in np.arange(0.01, 1, 0.01):
                            midx = fault_ls.coords[i][0]+(
                                (fault_ls.coords[i+1][0]-fault_ls.coords[i][0])*inc)
                            midy = fault_ls.coords[i][1]+(
                                (fault_ls.coords[i+1][1]-fault_ls.coords[i][1])*inc)
                            l, m = m2l_utils.pts2dircos(
                                fault_ls.coords[i][0], fault_ls.coords[i][1], fault_ls.coords[i+1][0], fault_ls.coords[i+1][1])
                            lcoords.append(
                                [(midx+(m_step*m), midy-(m_step*l))])
                            rcoords.append(
                                [(midx-(m_step*m), midy+(m_step*l))])
                            index.append([(j)])
                            j = j+1

                    lgeom = [Point(xy) for xy in lcoords]
                    rgeom = [Point(xy) for xy in rcoords]
                    lgdf = GeoDataFrame(index, crs=proj_crs, geometry=lgeom)
                    rgdf = GeoDataFrame(index, crs=proj_crs, geometry=rgeom)
                    lcode = gpd.sjoin(lgdf, geology, how="left", op="within")
                    rcode = gpd.sjoin(rgdf, geology, how="left", op="within")

                    # add points to list if they have different geology code than previous node on left side

                    first = True
                    lcontact = []
                    lastlcode = ''
                    for ind, indl in lcode.iterrows():

                        if(ind < len(lcode) and not isnan(indl['index_right'])):
                            ntest1 = str(indl[c_l['ds']])
                            ntest2 = str(indl[c_l['r1']])

                            if(not ntest1 == 'None' and not ntest2 == 'None'):
                                if(ind == 1 or (not lastlcode == indl[c_l['c']] and ((not c_l['sill'] in indl[c_l['ds']]) or (not c_l['intrusive'] in indl[c_l['r1']])))):
                                    all_coords_x.append(indl.geometry.x)
                                    all_coords_y.append(indl.geometry.y)
                                    if(first):
                                        first = False
                                        firstlx = indl.geometry.x
                                        firstly = indl.geometry.y
                                        firstlc = indl[c_l['c']].replace(
                                            " ", "_").replace("-", "_")
                                    lastlx = indl.geometry.x
                                    lastly = indl.geometry.y
                                    lastlc = indl[c_l['c']].replace(
                                        " ", "_").replace("-", "_")

                                if(lastlcode == '' and ((not c_l['sill'] in indl[c_l['ds']]) or (not c_l['intrusive'] in indl[c_l['r1']]))):
                                    lastlcode = indl[c_l['c']]

                                if(not ntest1 == 'None' and not ntest2 == 'None' and not str(indl[c_l['c']]) == 'nan'):
                                    if((not indl[c_l['c']] == lastlcode) and ((not c_l['sill'] in indl[c_l['ds']]) or (not c_l['intrusive'] in indl[c_l['r1']]))):
                                        lcontact.append(
                                            [(ind, lastlcode, indl[c_l['c']], indl.geometry)])
                                        lastlcode = indl[c_l['c']]

                    # add points to list if they have different geology code than previous node on right side

                    first = True
                    rcontact = []
                    lastrcode = ''
                    for ind, indr in rcode.iterrows():
                        if(ind < len(rcode) and not isnan(indr['index_right'])):
                            ntest1 = str(indr[c_l['ds']])
                            ntest2 = str(indr[c_l['r1']])

                            if(not ntest1 == 'None' and not ntest2 == 'None'):
                                if(ind == 1 or (not lastrcode == indr[c_l['c']] and ((not c_l['sill'] in indr[c_l['ds']]) or (not c_l['intrusive'] in indr[c_l['r1']])))):
                                    all_coords_x.append(indr.geometry.x)
                                    all_coords_y.append(indr.geometry.y)
                                    if(first):
                                        first = False
                                        firstrx = indr.geometry.x
                                        firstry = indr.geometry.y
                                        firstrc = indr[c_l['c']].replace(
                                            " ", "_").replace("-", "_")
                                    lastrx = indr.geometry.x
                                    lastry = indr.geometry.y
                                    lastrc = indr[c_l['c']].replace(
                                        " ", "_").replace("-", "_")

                                if(lastrcode == '' and ((not c_l['sill'] in indr[c_l['ds']]) or (not c_l['intrusive'] in indr[c_l['r1']]))):
                                    lastrcode = indr[c_l['c']]

                                if(not ntest1 == 'None' and not ntest2 == 'None' and not str(indr[c_l['c']]) == 'nan'):
                                    if((not indr[c_l['c']] == lastrcode) and ((not c_l['sill'] in indr[c_l['ds']]) or (not c_l['intrusive'] in indr[c_l['r1']]))):
                                        rcontact.append(
                                            [(ind, lastrcode, indr[c_l['c']], indr.geometry)])
                                        lastrcode = indr[c_l['c']]

                    locations = [(firstlx, firstly)]
                    first_height_l = m2l_utils.value_from_dtm_dtb(
                        dtm, dtb, dtb_null, cover_map, locations)
                    ostr = "{},{},{},{}\n"\
                        .format(firstlx, firstly, first_height_l, firstlc)
                    fftc.write(ostr)
                    locations = [(firstrx, firstry)]
                    first_height_r = m2l_utils.value_from_dtm_dtb(
                        dtm, dtb, dtb_null, cover_map, locations)
                    ostr = "{},{},{},{}\n"\
                        .format(firstrx, firstry, first_height_r, firstrc)
                    fftc.write(ostr)
                    locations = [(lastlx, lastly)]
                    last_height_l = m2l_utils.value_from_dtm_dtb(
                        dtm, dtb, dtb_null, cover_map, locations)
                    ostr = "{},{},{},{}\n"\
                        .format(lastlx, lastly, last_height_l, lastlc)
                    fftc.write(ostr)
                    locations = [(lastrx, lastry)]
                    last_height_r = m2l_utils.value_from_dtm_dtb(
                        dtm, dtb, dtb_null, cover_map, locations)
                    ostr = "{},{},{},{}\n"\
                        .format(lastrx, lastry, last_height_r, lastrc)
                    fftc.write(ostr)

                    # loop through left and right sides to find equivalent contact pairs along fault

                    if(len(lcontact) > 0 and len(rcontact) > 0):
                        for lc in lcontact:
                            for rc in rcontact:
                                # display('l',lc[0][3].x,'r',rc[0][3].x)
                                if(lc[0][1] == rc[0][1] and lc[0][2] == rc[0][2] and not lc[0][1] == ''):
                                    dist = m2l_utils.ptsdist(
                                        lc[0][3].x, lc[0][3].y, rc[0][3].x, rc[0][3].y)
                                    if(lc[0][0] < rc[0][0]):
                                        dist = -dist
                                    # print('***',lc,rc)

                                    xi.append((lc[0][3].x))
                                    yi.append((lc[0][3].y))
                                    l, m = m2l_utils.pts2dircos(
                                        lc[0][3].x, lc[0][3].y, rc[0][3].x, rc[0][3].y)
                                    if(not (l == 0.0 and m == 0.0)):
                                        fdc.append(
                                            (l, m, 'Fault_'+str(fault[c_l['o']])))
                                        all_coordsdist.append((dist))

    fftc.close()
    structure_file = tmp_path+'structure_clip.shp'

    # first calculate interpolation for fault displacement calcs
    interpolate_orientations(structure_file, tmp_path,
                             bbox, c_l, use_gcode, scheme, xi, yi, True)
    # then for near-fault calcs
    interpolate_orientations(structure_file, tmp_path+'ex_', bbox,
                             c_l, use_gcode, scheme, all_coords_x, all_coords_y, True)

    basal_contacts_file = tmp_path+'basal_contacts.shp'

    interpolate_contacts(basal_contacts_file, tmp_path, dtm, dtb,
                         dtb_null, cover_map, bbox, c_l, use_gcode2, scheme, xi, yi, True)
    interpolate_contacts(basal_contacts_file, tmp_path+'ex_', dtm, dtb, dtb_null,
                         cover_map, bbox, c_l, use_gcode2, scheme, all_coords_x, all_coords_y, True)

    combo_file = tmp_path+'f_combo.csv'
    ex_combo_file = tmp_path+'ex_f_combo.csv'

    lc = np.loadtxt(tmp_path+'f_interpolation_contacts_l.csv',
                    skiprows=1, delimiter=',', dtype=float)
    mc = np.loadtxt(tmp_path+'f_interpolation_contacts_m.csv',
                    skiprows=1, delimiter=',', dtype=float)
    lo = np.loadtxt(tmp_path+'f_interpolation_l.csv',
                    skiprows=1, delimiter=',', dtype=float)
    mo = np.loadtxt(tmp_path+'f_interpolation_m.csv',
                    skiprows=1, delimiter=',', dtype=float)
    no = np.loadtxt(tmp_path+'f_interpolation_n.csv',
                    skiprows=1, delimiter=',', dtype=float)
    xy = np.loadtxt(tmp_path+'f_interpolation_'+scheme+'.csv',
                    skiprows=1, delimiter=',', dtype=float)

    ex_lc = np.loadtxt(tmp_path+'ex_f_interpolation_contacts_l.csv',
                       skiprows=1, delimiter=',', dtype=float)
    ex_mc = np.loadtxt(tmp_path+'ex_f_interpolation_contacts_m.csv',
                       skiprows=1, delimiter=',', dtype=float)
    ex_lo = np.loadtxt(tmp_path+'ex_f_interpolation_l.csv',
                       skiprows=1, delimiter=',', dtype=float)
    ex_mo = np.loadtxt(tmp_path+'ex_f_interpolation_m.csv',
                       skiprows=1, delimiter=',', dtype=float)
    ex_no = np.loadtxt(tmp_path+'ex_f_interpolation_n.csv',
                       skiprows=1, delimiter=',', dtype=float)
    ex_xy = np.loadtxt(tmp_path+'ex_f_interpolation_'+scheme +
                       '.csv', skiprows=1, delimiter=',', dtype=float)

    join_contacts_and_orientations(combo_file, geology_file, tmp_path, dtm_reproj_file,
                                   dtb, dtb_null, cover_map, c_l, lo, mo, no, lc, mc, xy, proj_crs, bbox, True)
    join_contacts_and_orientations(ex_combo_file, geology_file, tmp_path+'ex_', dtm_reproj_file,
                                   dtb, dtb_null, cover_map, c_l, ex_lo, ex_mo, ex_no, ex_lc, ex_mc, ex_xy, proj_crs, bbox, True)

    # loop though all nodes and calulate true displacement based on local estimated dip

    ddd = pd.read_csv(tmp_path+'f_combo_full.csv')
    f = open(output_path+'fault_displacements3.csv', 'w')
    f.write('X,Y,fname,apparent_displacement,vertical_displacement\n')

    for i in range(len(fdc)):
        l, m, n = m2l_utils.ddd2dircos(
            ddd.iloc[i]['dip'], ddd.iloc[i]['azimuth'])
        lnorm = l/sqrt(pow(l, 2)+pow(m, 2))
        mnorm = m/sqrt(pow(l, 2)+pow(m, 2))
        dotproduct = fabs((fdc[i][0]*lnorm)+(fdc[i][1]*mnorm))
        ostr = str(xi[i])+','+str(yi[i])+','+str(fdc[i][2])+','+str(int(all_coordsdist[i])) + \
            ',' + \
            str(abs(
                int(all_coordsdist[i]*tan(radians(dotproduct*ddd.iloc[i]['dip'])))))+'\n'
        f.write(ostr)

    f.close()
    print('fault displacement estimates saved as',
          output_path+'fault_displacements3.csv')
    print('near-fault orientations saved as', tmp_path+'ex_f_combo_full.csv')


def call_interpolator_grid(calc, x, y, l, m, n, xi, yi):
    # Calculate IDW or other interpolators

    if(calc == 'simple_idw'):
        ZIl = simple_idw(x, y, l, xi, yi)
    if(calc == 'scipy_rbf'):
        ZIl = scipy_rbf(x, y, l, xi, yi)
    if(calc == 'scipy_idw'):
        ZIl = scipy_idw(x, y, l, xi, yi)

    if(calc == 'simple_idw'):
        ZIm = simple_idw(x, y, m, xi, yi)
    if(calc == 'scipy_rbf'):
        ZIm = scipy_rbf(x, y, m, xi, yi)
    if(calc == 'scipy_idw'):
        ZIm = scipy_idw(x, y, m, xi, yi)

    if(type(n) is not int):
        if(calc == 'simple_idw'):
            ZIn = simple_idw(x, y, n, xi, yi)
        if(calc == 'scipy_rbf'):
            ZIn = scipy_rbf(x, y, n, xi, yi)
        if(calc == 'scipy_idw'):
            ZIn = scipy_idw(x, y, n, xi, yi)

    else:
        ZIn = 0
    return(ZIl, ZIm, ZIn)


def interpolate_orientation_grid(structures, calc, xcoords, ycoords, c_l):

    npts = len(structures)
    x = np.zeros(npts)
    y = np.zeros(npts)
    dip = np.zeros(npts)
    dipdir = np.zeros(npts)

    i = 0
    for a_pt in structures.iterrows():
        x[i] = a_pt[1]['geometry'].x+(np.random.ranf()*0.01)
        y[i] = a_pt[1]['geometry'].y+(np.random.ranf()*0.01)
        dip[i] = a_pt[1][c_l['d']]

        if(c_l['otype'] == 'strike'):
            dipdir[i] = a_pt[1][c_l['dd']]+90
        else:
            dipdir[i] = a_pt[1][c_l['dd']]

        if(c_l['bo'] == c_l['btype']):
            dipdir[i] = a_pt[1][c_l['dd']]+180
            dip[i] = -dip[i]
        i = i+1

    l = np.zeros(npts)
    m = np.zeros(npts)
    n = np.zeros(npts)

    for i in range(0, npts):
        l[i], m[i], n[i] = m2l_utils.ddd2dircos(dip[i], dipdir[i])

    ZIl, ZIm, ZIn = call_interpolator_grid(
        calc, x, y, l, m, n, xcoords, ycoords)

    l2 = ZIl/np.sqrt(ZIl**2+ZIm**2+ZIn**2)
    m2 = ZIm/np.sqrt(ZIl**2+ZIm**2+ZIn**2)
    n2 = ZIn/np.sqrt(ZIl**2+ZIm**2+ZIn**2)

    dip = 90.0-np.degrees(np.arcsin(n2))
    dip_direction = np.where(
        m2 > 0, (360+np.degrees(np.arctan(l2/m2))) % 360, 1)
    dip_direction = np.where(
        m2 < 0, (540+np.degrees(np.arctan(l2/m2))) % 360, dip_direction)
    dip_direction = np.where(m2 == 0, 90, dip_direction)

    return(l2, m2, n2, dip, dip_direction)


def is_odd(num):
    return num & 0x1


def pts2dircos_arr(p1x, p1y, p2x, p2y):
    dx = p1x-p2x
    dy = p1y-p2y
    return(dx, dy)


def interpolate_contacts_grid(contacts, calc, xcoords_group, ycoords_group):
    decimate = 1
    i = 0
    listarray = []
    for indx, acontact in contacts.iterrows():  # loop through distinct linestrings in MultiLineString
        if(acontact.geometry.type == 'MultiLineString'):
            for line in acontact.geometry:
                if(m2l_utils.mod_safe(i, decimate) == 0):
                    listarray.append([line.coords[0][0], line.coords[0][1]])
                i = i+1
        else:
            if(m2l_utils.mod_safe(i, decimate) == 0):
                listarray.append([acontact.geometry.coords[0]
                                  [0], acontact.geometry.coords[0][1]])
            i = i+1

    coords = np.array(listarray)
    if(is_odd(len(coords))):
        coords2 = coords[:len(coords)-1, :].reshape((int(len(coords)/2), 4))
    else:
        coords2 = coords[:len(coords), :].reshape((int(len(coords)/2), 4))

    dx = coords2[:, 0:1]-coords2[:, 2:3]
    dy = coords2[:, 1:2]-coords2[:, 3:4]
    x = coords2[:, 0:1]+(dx/2)
    y = coords2[:, 1:2]+(dy/2)

    dx2 = dx**2
    dy2 = dy**2
    mask = np.logical_and(dx2 > 0, dy2 > 0)

    dx = dx[mask]
    dy = dy[mask]
    dx2 = dx2[mask]
    dy2 = dy2[mask]
    x = x[mask]
    y = y[mask]
    scale = np.sqrt(dx2+dy2)
    l = dx/scale
    m = dy/scale
    #m=np.where(l<0, -m, m)
    #l=np.where(l<0, -l, l)

    if(len(x) > 2):
        ZIl, ZIm, ZIn = call_interpolator_grid(
            calc, x, y, l, m, 0, xcoords_group, ycoords_group)
        l2 = ZIl/np.sqrt(ZIl**2+ZIm**2)
        m2 = ZIm/np.sqrt(ZIl**2+ZIm**2)
        S = np.degrees(np.arctan2(l2, m2))

        return(l2, m2, S)
    else:
        return(0, 0, 0)


def interpolation_grids(geology_file, structure_file, basal_contacts, bbox, spacing, proj_crs, scheme, super_groups, c_l):
    geology = gpd.read_file(geology_file, bbox=bbox)
    structures_code = gpd.read_file(structure_file, bbox=bbox)
    contacts = gpd.read_file(basal_contacts, bbox=bbox)

    geology[c_l['g']].fillna(geology[c_l['g2']], inplace=True)
    geology[c_l['g']].fillna(geology[c_l['c']], inplace=True)

    if(spacing < 0):
        spacing = -(bbox[2]-bbox[0])/spacing

    x = (bbox[2]-bbox[0])/spacing
    y = (bbox[3]-bbox[1])/spacing

    xcoords = np.arange(bbox[0], bbox[2], spacing)
    ycoords = np.arange(bbox[1], bbox[3], spacing)
    xcoords, ycoords = np.meshgrid(xcoords, ycoords)
    xcoords, ycoords = xcoords.flatten(), ycoords.flatten()

    xycoords = np.vstack((xcoords, ycoords)).transpose()
    xycoords = xycoords.reshape(len(xcoords), 2)

    nodes = gpd.GeoDataFrame(
        xycoords, geometry=[Point(xy) for xy in zip(xcoords, ycoords)])
    nodes.crs = proj_crs
    nodes_code = gpd.sjoin(nodes, geology, how="left", op="within")
    # structures_code = gpd.sjoin(
    #     structures_code, geology, how="left", op="within")
    # contacts = gpd.sjoin(contacts, geology, how="left", op="within")


    first_supergroup = True
    for groups in super_groups:
        first = True
        for group in groups:

            # print(group)
            # print(nodes_code[c_l['g']])
            if(first):
                all_nodes = nodes_code[nodes_code[c_l['g']] == group]
                all_structures = structures_code[structures_code[c_l['g']] == group]
                all_contacts = contacts[contacts[c_l['g']] ==
                                        group.replace(' ', '_').replace('-', '_')]
                first = False
            else:
                another_node = nodes_code[nodes_code[c_l['g']] == group]
                all_nodes = pd.concat([all_nodes, another_node], sort=False)

                another_contact = contacts[contacts[c_l['g']] == group.replace(
                    ' ', '_').replace('-', '_')]
                all_contacts = pd.concat(
                    [all_contacts, another_contact], sort=False)

                another_structure = structures_code[structures_code[c_l['g']] == group]
                all_structures = pd.concat(
                    [all_structures, another_structure], sort=False)

        xcoords_group = all_nodes.geometry.x
        ycoords_group = all_nodes.geometry.y

        if(len(xcoords_group) > 0):
            if(len(all_structures) > 2):
                l, m, n, d, dd = interpolate_orientation_grid(
                    all_structures, scheme, xcoords_group, ycoords_group, c_l)
                xy_lmn = np.vstack(
                    (xcoords_group, ycoords_group, l, m, n, d, dd)).transpose()
                xy_lmn = xy_lmn.reshape(len(l), 7)
            else:
                print(groups, 'has no structures')

                xy_lmn = np.zeros((5, len(xcoords_group)))
                xy_lmn = np.vstack(
                    (xcoords_group, ycoords_group, xy_lmn)).transpose()
                xy_lmn = xy_lmn.reshape(len(xcoords_group), 7)

            if(len(all_contacts) > 0):
                l, m, S = interpolate_contacts_grid(
                    all_contacts, scheme, xcoords_group, ycoords_group)
                if(type(l) is not int):
                    xy_lm_contacts = np.vstack(
                        (xcoords_group, ycoords_group, l, m, S)).transpose()
                    xy_lm_contacts = xy_lm_contacts.reshape(len(l), 5)
                else:
                    xy_lm_contacts = np.zeros((3, len(xcoords_group)))
                    xy_lm_contacts = np.vstack(
                        (xcoords_group, ycoords_group, xy_lm_contacts)).transpose()
                    xy_lm_contacts = xy_lm_contacts.reshape(
                        len(xcoords_group), 5)
            else:
                print(groups, 'has no contacts')

                xy_lm_contacts = np.zeros((3, len(xcoords_group)))
                xy_lm_contacts = np.vstack(
                    (xcoords_group, ycoords_group, xy_lm_contacts)).transpose()
                xy_lm_contacts = xy_lm_contacts.reshape(len(xcoords_group), 5)

            if(first_supergroup):
                first_supergroup = False
                xy_lmn_all = np.copy(xy_lmn)
                xy_lm_contacts_all = np.copy(xy_lm_contacts)
            else:
                xy_lmn_all = np.vstack((xy_lmn_all, xy_lmn))
                xy_lm_contacts_all = np.vstack(
                    (xy_lm_contacts_all, xy_lm_contacts))

    # sort to get back to x,y grid ordering
    dt = [('x', xy_lmn_all.dtype), ('y', xy_lmn_all.dtype), ('l', xy_lmn_all.dtype), ('m',
                                                                                      xy_lmn_all.dtype), ('n', xy_lmn_all.dtype), ('d', xy_lmn_all.dtype), ('dd', xy_lmn_all.dtype)]
    #assert xy_lmn_all.flags['C_CONTIGUOUS']
    orientation_interp = xy_lmn_all.ravel().view(dt)
    orientation_interp.sort(order=['x', 'y', 'l', 'm', 'n', 'd', 'dd'])

    dt = [('x', xy_lm_contacts_all.dtype), ('y', xy_lm_contacts_all.dtype), ('l',
                                                                             xy_lm_contacts_all.dtype), ('m', xy_lm_contacts_all.dtype), ('S', xy_lm_contacts_all.dtype)]
    #assert xy_lm_contacts_all.flags['C_CONTIGUOUS']
    contact_interp = xy_lm_contacts_all.ravel().view(dt)
    contact_interp.sort(order=['x', 'y', 'l', 'm', 'S'])

    scale = np.sqrt(1-(orientation_interp['n']**2))
    lscaled = -scale*contact_interp['m']
    mscaled = scale*contact_interp['l']
    scale2 = np.sqrt(orientation_interp['l']**2+orientation_interp['m']**2)
    loscaled = np.where(scale2 > 0, contact_interp['l']/scale2, 0)
    moscaled = np.where(scale2 > 0, contact_interp['m']/scale2, 0)
    dotproduct = (-contact_interp['m']*loscaled)+(contact_interp['l']*moscaled)

    #lscaled=np.where(dotproduct<0, -lscaled,lscaled)
    #mscaled=np.where(dotproduct<0, -mscaled,mscaled)
    dotproduct = np.where(dotproduct > 1, 1, dotproduct)
    dotproduct = np.where(dotproduct < -1, -1, dotproduct)
    misorientation = np.degrees(np.arccos(dotproduct))

    dip = 90.0-np.degrees(np.arcsin(orientation_interp['n']))
    mscaled = np.where(mscaled == 0, 1e-5, mscaled)
    #dip_direction=np.where(mscaled>0, (360+np.degrees(np.arctan2(lscaled,mscaled)))%360, 1)
    dip_direction = (360+np.degrees(np.arctan2(lscaled, mscaled))) % 360
    #dip_direction=np.where(mscaled<0, (540+np.degrees(np.arctan2(lscaled,mscaled)))%360, dip_direction)
    #dip_direction=np.where(mscaled==0, 90, dip_direction)

    combo_interp = np.vstack((contact_interp['x'], contact_interp['y'], lscaled, mscaled, orientation_interp['n'],
                              dip, dip_direction)).transpose()

    return(orientation_interp, contact_interp, combo_interp)


def process_fault_throw_and_near_faults_from_grid(tmp_path, output_path, dtm_reproj_file, dtb, dtb_null, cover_map, c_l, proj_crs, bbox, scheme, dip_grid, dip_dir_grid, xgrid, ygrid, spacing):
    fault_file = tmp_path+'faults_clip.shp'
    geology_file = tmp_path+'geol_clip.shp'

    faults = gpd.read_file(fault_file)
    faults=faults.dropna(subset=['geometry'])

    geology = gpd.read_file(geology_file)
    dtm = rasterio.open(dtm_reproj_file)

    all_long_faults = np.genfromtxt(
        output_path+'fault_dimensions.csv', delimiter=',', dtype='U100')
    fault_names = all_long_faults[1:, :1]
    m_step = 5  # outstep from fault
    decimate_near = 50
    xi = []
    yi = []
    fdc = []
    all_coordsdist = []
    all_coords_x = []
    all_coords_y = []

    fftc = open(output_path+'fault_tip_contacts.csv', 'w')
    fftc.write('X,Y,Z,formation\n')

    # loop through all faults

    for index, fault in faults.iterrows():
        # if(fault[c_l['o']]!=1071):
        # continue
        if(fault.geometry.type == 'LineString'):
            # in is dangerous as Fault_1 is in Fault_10
            if('Fault_'+str(fault[c_l['o']]) in fault_names):
                # print('LineString','Fault_'+str(fault[c_l['o']]),len(fault.geometry.coords))
                lcoords = []
                rcoords = []
                index = []

                # make a list of points just offset from mid-points between fault nodes and join
                # geology polygon information to points
                j = 0
                for i in range(0, len(fault.geometry.coords)-1):
                    l, m = m2l_utils.pts2dircos(
                        fault.geometry.coords[i][0], fault.geometry.coords[i][1], fault.geometry.coords[i+1][0], fault.geometry.coords[i+1][1])
                    dx = m_step*m
                    dy = m_step*l
                    for inc in np.arange(0.1, 1, 0.01):
                        midx = fault.geometry.coords[i][0]+(
                            (fault.geometry.coords[i+1][0]-fault.geometry.coords[i][0])*inc)
                        midy = fault.geometry.coords[i][1]+(
                            (fault.geometry.coords[i+1][1]-fault.geometry.coords[i][1])*inc)
                        lcoords.append([(midx+dx, midy-dy)])
                        rcoords.append([(midx-dx, midy+dy)])
                        index.append([(j)])
                        j = j+1
                lgeom = [Point(xy) for xy in lcoords]
                rgeom = [Point(xy) for xy in rcoords]

                lgdf = GeoDataFrame(index, crs=proj_crs, geometry=lgeom)
                rgdf = GeoDataFrame(index, crs=proj_crs, geometry=rgeom)
                lcode = gpd.sjoin(lgdf, geology, how="left", op="within")
                rcode = gpd.sjoin(rgdf, geology, how="left", op="within")
                # display(lcode)

                # add lots of points left and right of fault to make sure ellipse range is happy in geomodeller
                for ind, indl in lcode.iterrows():
                    if(not str(indl[c_l['c']]) == 'nan' and not str(indl[c_l['r1']]) == 'nan'):
                        if(m2l_utils.mod_safe(ind, decimate_near) == 0 or ind == len(lcode)-1):
                            if((not c_l['sill'] in indl[c_l['ds']]) or (not c_l['intrusive'] in indl[c_l['r1']])):
                                locations = [
                                    (indl.geometry.x, indl.geometry.y)]
                                last_height_l = m2l_utils.value_from_dtm_dtb(
                                    dtm, dtb, dtb_null, cover_map, locations)
<<<<<<< HEAD
                                if(not indl[c_l['g']] in lgroups):
                                    ostr = "{},{},{},{}\n"\
                                        .format(indl.geometry.x, indl.geometry.y, last_height_l, indl[c_l['c']].replace(" ", "_").replace("-", "_"))
                                    fftc.write(ostr)
                                    lgroups.append(indl[c_l['g']])
                rgroups=[]
=======
                                ostr = "{},{},{},{}\n"\
                                    .format(indl.geometry.x, indl.geometry.y, last_height_l, indl[c_l['c']].replace(" ", "_").replace("-", "_"))
                                fftc.write(ostr)

>>>>>>> 2b80def0
                for ind, indr in rcode.iterrows():
                    if(not str(indr[c_l['c']]) == 'nan' and not str(indr[c_l['r1']]) == 'nan'):
                        if((not c_l['sill'] in indr[c_l['ds']]) or (not c_l['intrusive'] in indr[c_l['r1']])):
                            if(m2l_utils.mod_safe(ind, decimate_near) == 0 or ind == len(rcode)-1):
                                locations = [
                                    (indr.geometry.x, indr.geometry.y)]
                                last_height_r = m2l_utils.value_from_dtm_dtb(
                                    dtm, dtb, dtb_null, cover_map, locations)
<<<<<<< HEAD
                                if(not indr[c_l['g']] in rgroups):
                                    ostr = "{},{},{},{}\n"\
                                        .format(indr.geometry.x, indr.geometry.y, last_height_r, indr[c_l['c']].replace(" ", "_").replace("-", "_"))
                                    fftc.write(ostr)
                                    rgroups.append(indr[c_l['g']])
# add points to list if they have different geology code than previous node on left side
=======
                                ostr = "{},{},{},{}\n"\
                                    .format(indr.geometry.x, indr.geometry.y, last_height_r, indr[c_l['c']].replace(" ", "_").replace("-", "_"))
                                fftc.write(ostr)

                # add points to list if they have different geology code than previous node on left side
>>>>>>> 2b80def0

                first = True
                lcontact = []
                lastlcode = ''

                for ind, indl in lcode.iterrows():
                    if(ind < len(lcode) and not isnan(indl['index_right'])):
                        ntest1 = str(indl[c_l['ds']])
                        ntest2 = str(indl[c_l['r1']])

                        if(not ntest1 == 'None' and not ntest2 == 'None'):
                            if(ind == 1 or (not lastlcode == indl[c_l['c']] and ((not c_l['sill'] in indl[c_l['ds']]) or (not c_l['intrusive'] in indl[c_l['r1']])))):
                                all_coords_x.append(indl.geometry.x)
                                all_coords_y.append(indl.geometry.y)
                                if(first):
                                    first = False
                                    firstlx = indl.geometry.x
                                    firstly = indl.geometry.y
                                    firstlc = indl[c_l['c']].replace(
                                        " ", "_").replace("-", "_")
                                lastlx = indl.geometry.x
                                lastly = indl.geometry.y
                                lastlc = indl[c_l['c']].replace(
                                    " ", "_").replace("-", "_")

                            if(lastlcode == '' and ((not c_l['sill'] in indl[c_l['ds']]) or (not c_l['intrusive'] in indl[c_l['r1']]))):
                                lastlcode = indl[c_l['c']]

                            # print('l',ind,indl[c_l['c']],indl[c_l['ds']],indl[c_l['r1']])
                            if(not ntest1 == 'None' and not ntest2 == 'None' and not str(indl[c_l['c']]) == 'nan'):
                                if((not indl[c_l['c']] == lastlcode) and ((not c_l['sill'] in indl[c_l['ds']]) or (not c_l['intrusive'] in indl[c_l['r1']]))):
                                    lcontact.append(
                                        [(ind, lastlcode, indl[c_l['c']], indl.geometry)])
                                    lastlcode = indl[c_l['c']]
                                    locations = [(lastlx, lastly)]
                                    last_height_l = m2l_utils.value_from_dtm_dtb(
                                        dtm, dtb, dtb_null, cover_map, locations)
                                    ostr = "{},{},{},{}\n"\
                                        .format(lastlx, lastly, last_height_l, indl[c_l['c']].replace(" ", "_").replace("-", "_"))
                                    # fftc.write(ostr)

                # add points to list if they have different geology code than previous node on right side

                first = True
                rcontact = []
                lastrcode = ''
                for ind, indr in rcode.iterrows():
                    if(ind < len(rcode) and not isnan(indr['index_right'])):
                        ntest1 = str(indr[c_l['ds']])
                        ntest2 = str(indr[c_l['r1']])

                        if(not ntest1 == 'None' and not ntest2 == 'None'):
                            if(ind == 1 or (not lastrcode == indr[c_l['c']] and ((not c_l['sill'] in indr[c_l['ds']]) or (not c_l['intrusive'] in indr[c_l['r1']])))):
                                all_coords_x.append(indr.geometry.x)
                                all_coords_y.append(indr.geometry.y)
                                if(first):
                                    first = False
                                    firstrx = indr.geometry.x
                                    firstry = indr.geometry.y
                                    firstrc = indr[c_l['c']].replace(
                                        " ", "_").replace("-", "_")
                                lastrx = indr.geometry.x
                                lastry = indr.geometry.y
                                lastrc = indr[c_l['c']].replace(
                                    " ", "_").replace("-", "_")

                            if(lastrcode == '' and ((not c_l['sill'] in indr[c_l['ds']]) or (not c_l['intrusive'] in indr[c_l['r1']]))):
                                lastrcode = indr[c_l['c']]
                            # print('r',ind,indr[c_l['c']],indr[c_l['ds']],indr[c_l['r1']])

                            # print(lastrcode,ntest1,ntest2,str(indr[c_l['c']]),indr[c_l['c']],c_l['sill'],c_l['intrusive'])

                            if(not ntest1 == 'None' and not ntest2 == 'None' and not str(indr[c_l['c']]) == 'nan'):
                                if((not indr[c_l['c']] == lastrcode) and ((not c_l['sill'] in indr[c_l['ds']]) or (not c_l['intrusive'] in indr[c_l['r1']]))):
                                    rcontact.append(
                                        [(ind, lastrcode, indr[c_l['c']], indr.geometry)])
                                    lastrcode = indr[c_l['c']]
                                    locations = [(lastrx, lastry)]
                                    last_height_r = m2l_utils.value_from_dtm_dtb(
                                        dtm, dtb, dtb_null, cover_map, locations)
                                    ostr = "{},{},{},{}\n"\
                                        .format(lastrx, lastry, last_height_r, indr[c_l['c']].replace(" ", "_").replace("-", "_"))
                                    # fftc.write(ostr)

                # loop through left and right sides to find equivalent contact pairs along fault

                if(len(lcontact) > 0 and len(rcontact) > 0):
                    for lc in lcontact:
                        for rc in rcontact:
                            # display('l',lc[0][3].x,'r',rc[0][3].x)
                            if(lc[0][1] == rc[0][1] and lc[0][2] == rc[0][2] and not lc[0][1] == ''):
                                dist = m2l_utils.ptsdist(
                                    lc[0][3].x, lc[0][3].y, rc[0][3].x, rc[0][3].y)
                                if(lc[0][0] < rc[0][0]):
                                    dist = -dist
                                # print('***',lc,rc)

                                xi.append((lc[0][3].x))
                                yi.append((lc[0][3].y))
                                l, m = m2l_utils.pts2dircos(
                                    lc[0][3].x, lc[0][3].y, rc[0][3].x, rc[0][3].y)
                                if(not (l == 0.0 and m == 0.0)):
                                    fdc.append(
                                        (l, m, 'Fault_'+str(fault[c_l['o']])))
                                    all_coordsdist.append((dist))
        else:
            # in is dangerous as Fault_1 is in Fault_10
            if('Fault_'+str(fault[c_l['o']]) in fault_names):
                for fls in fault.geometry:
                    fault_ls = LineString(fls)
                    lcoords = []
                    rcoords = []
                    index = []
                    #display("MLS DEBUG",fault.geometry.type)

                    j = 0
                    for i in range(0, len(fault_ls.coords)-1):
                        for inc in np.arange(0.01, 1, 0.01):
                            midx = fault_ls.coords[i][0]+(
                                (fault_ls.coords[i+1][0]-fault_ls.coords[i][0])*inc)
                            midy = fault_ls.coords[i][1]+(
                                (fault_ls.coords[i+1][1]-fault_ls.coords[i][1])*inc)
                            l, m = m2l_utils.pts2dircos(
                                fault_ls.coords[i][0], fault_ls.coords[i][1], fault_ls.coords[i+1][0], fault_ls.coords[i+1][1])
                            lcoords.append(
                                [(midx+(m_step*m), midy-(m_step*l))])
                            rcoords.append(
                                [(midx-(m_step*m), midy+(m_step*l))])
                            index.append([(j)])
                            j = j+1

                    lgeom = [Point(xy) for xy in lcoords]
                    rgeom = [Point(xy) for xy in rcoords]
                    lgdf = GeoDataFrame(index, crs=proj_crs, geometry=lgeom)
                    rgdf = GeoDataFrame(index, crs=proj_crs, geometry=rgeom)
                    lcode = gpd.sjoin(lgdf, geology, how="left", op="within")
                    rcode = gpd.sjoin(rgdf, geology, how="left", op="within")

                    # add points to list if they have different geology code than previous node on left side

                    first = True
                    lcontact = []
                    lastlcode = ''
                    for ind, indl in lcode.iterrows():

                        if(ind < len(lcode) and not isnan(indl['index_right'])):
                            ntest1 = str(indl[c_l['ds']])
                            ntest2 = str(indl[c_l['r1']])

                            if(not ntest1 == 'None' and not ntest2 == 'None'):
                                if(ind == 1 or (not lastlcode == indl[c_l['c']] and ((not c_l['sill'] in indl[c_l['ds']]) or (not c_l['intrusive'] in indl[c_l['r1']])))):
                                    all_coords_x.append(indl.geometry.x)
                                    all_coords_y.append(indl.geometry.y)
                                    if(first):
                                        first = False
                                        firstlx = indl.geometry.x
                                        firstly = indl.geometry.y
                                        firstlc = indl[c_l['c']].replace(
                                            " ", "_").replace("-", "_")
                                    lastlx = indl.geometry.x
                                    lastly = indl.geometry.y
                                    lastlc = indl[c_l['c']].replace(
                                        " ", "_").replace("-", "_")

                                if(lastlcode == '' and ((not c_l['sill'] in indl[c_l['ds']]) or (not c_l['intrusive'] in indl[c_l['r1']]))):
                                    lastlcode = indl[c_l['c']]

                                if(not ntest1 == 'None' and not ntest2 == 'None' and not str(indl[c_l['c']]) == 'nan'):
                                    if((not indl[c_l['c']] == lastlcode) and ((not c_l['sill'] in indl[c_l['ds']]) or (not c_l['intrusive'] in indl[c_l['r1']]))):
                                        lcontact.append(
                                            [(ind, lastlcode, indl[c_l['c']], indl.geometry)])
                                        lastlcode = indl[c_l['c']]
                                        locations = [(lastlx, lastly)]
                                        last_height_l = m2l_utils.value_from_dtm_dtb(
                                            dtm, dtb, dtb_null, cover_map, locations)
                                        ostr = "{},{},{},{}\n"\
                                            .format(lastlx, lastly, last_height_l, indl[c_l['c']].replace(" ", "_").replace("-", "_"))
                                        fftc.write(ostr)

                    # add points to list if they have different geology code than previous node on right side

                    first = True
                    rcontact = []
                    lastrcode = ''
                    for ind, indr in rcode.iterrows():
                        if(ind < len(rcode) and not isnan(indr['index_right'])):
                            ntest1 = str(indr[c_l['ds']])
                            ntest2 = str(indr[c_l['r1']])

                            if(not ntest1 == 'None' and not ntest2 == 'None'):
                                if(ind == 1 or (not lastrcode == indr[c_l['c']] and ((not c_l['sill'] in indr[c_l['ds']]) or (not c_l['intrusive'] in indr[c_l['r1']])))):
                                    all_coords_x.append(indr.geometry.x)
                                    all_coords_y.append(indr.geometry.y)
                                    if(first):
                                        first = False
                                        firstrx = indr.geometry.x
                                        firstry = indr.geometry.y
                                        firstrc = indr[c_l['c']].replace(
                                            " ", "_").replace("-", "_")
                                    lastrx = indr.geometry.x
                                    lastry = indr.geometry.y
                                    lastrc = indr[c_l['c']].replace(
                                        " ", "_").replace("-", "_")

                                if(lastrcode == '' and ((not c_l['sill'] in indr[c_l['ds']]) or (not c_l['intrusive'] in indr[c_l['r1']]))):
                                    lastrcode = indr[c_l['c']]

                                if(not ntest1 == 'None' and not ntest2 == 'None' and not str(indr[c_l['c']]) == 'nan'):
                                    if((not indr[c_l['c']] == lastrcode) and ((not c_l['sill'] in indr[c_l['ds']]) or (not c_l['intrusive'] in indr[c_l['r1']]))):
                                        rcontact.append(
                                            [(ind, lastrcode, indr[c_l['c']], indr.geometry)])
                                        lastrcode = indr[c_l['c']]
                                        locations = [(lastrx, lastry)]
                                        last_height_r = m2l_utils.value_from_dtm_dtb(
                                            dtm, dtb, dtb_null, cover_map, locations)
                                        ostr = "{},{},{},{}\n"\
                                            .format(lastrx, lastry, last_height_r, indr[c_l['c']].replace(" ", "_").replace("-", "_"))
                                        fftc.write(ostr)

                    locations = [(firstlx, firstly)]
                    first_height_l = m2l_utils.value_from_dtm_dtb(
                        dtm, dtb, dtb_null, cover_map, locations)
                    ostr = "{},{},{},{}\n"\
                        .format(firstlx, firstly, first_height_l, firstlc.replace(" ", "_").replace("-", "_"))
                    fftc.write(ostr)
                    locations = [(firstrx, firstry)]
                    first_height_r = m2l_utils.value_from_dtm_dtb(
                        dtm, dtb, dtb_null, cover_map, locations)
                    ostr = "{},{},{},{}\n"\
                        .format(firstrx, firstry, first_height_r, firstrc.replace(" ", "_").replace("-", "_"))
                    fftc.write(ostr)
                    locations = [(lastlx, lastly)]
                    last_height_l = m2l_utils.value_from_dtm_dtb(
                        dtm, dtb, dtb_null, cover_map, locations)
                    ostr = "{},{},{},{}\n"\
                        .format(lastlx, lastly, last_height_l, lastlc.replace(" ", "_").replace("-", "_"))
                    fftc.write(ostr)
                    locations = [(lastrx, lastry)]
                    last_height_r = m2l_utils.value_from_dtm_dtb(
                        dtm, dtb, dtb_null, cover_map, locations)
                    ostr = "{},{},{},{}\n"\
                        .format(lastrx, lastry, last_height_r, lastrc.replace(" ", "_").replace("-", "_"))
                    fftc.write(ostr)
                    if(len(lcode) > 5):
                        locations = [
                            (lcode.iloc[len(lcode)-3].geometry.x, lcode.iloc[len(lcode)-3].geometry.y)]
                        last_height_l = m2l_utils.value_from_dtm_dtb(
                            dtm, dtb, dtb_null, cover_map, locations)
                        ostr = "{},{},{},{}\n"\
                            .format(lcode.iloc[len(lcode)-3].geometry.x, lcode.iloc[len(lcode)-3].geometry.y, last_height_l, str(lcode.iloc[len(lcode)-3][c_l['c']]).replace(" ", "_").replace("-", "_"))
                        if(not str(lcode.iloc[len(lcode)-3][c_l['c']]) == 'nan'):
                            fftc.write(ostr)
                    if(len(rcode) > 5):
                        locations = [
                            (rcode.iloc[len(rcode)-3].geometry.x, rcode.iloc[len(rcode)-3].geometry.y)]
                        last_height_r = m2l_utils.value_from_dtm_dtb(
                            dtm, dtb, dtb_null, cover_map, locations)
                        ostr = "{},{},{},{}\n"\
                            .format(lcode.iloc[len(rcode)-3].geometry.x, rcode.iloc[len(rcode)-3].geometry.y, last_height_r, str(rcode.iloc[len(rcode)-3][c_l['c']]).replace(" ", "_").replace("-", "_"))
                        if(not str(rcode.iloc[len(rcode)-3][c_l['c']]) == 'nan'):
                            fftc.write(ostr)

                    # loop through left and right sides to find equivalent contact pairs along fault

                    if(len(lcontact) > 0 and len(rcontact) > 0):
                        for lc in lcontact:
                            for rc in rcontact:
                                # display('l',lc[0][3].x,'r',rc[0][3].x)
                                if(lc[0][1] == rc[0][1] and lc[0][2] == rc[0][2] and not lc[0][1] == ''):
                                    dist = m2l_utils.ptsdist(
                                        lc[0][3].x, lc[0][3].y, rc[0][3].x, rc[0][3].y)
                                    if(lc[0][0] < rc[0][0]):
                                        dist = -dist
                                    # print('***',lc,rc)

                                    xi.append((lc[0][3].x))
                                    yi.append((lc[0][3].y))
                                    l, m = m2l_utils.pts2dircos(
                                        lc[0][3].x, lc[0][3].y, rc[0][3].x, rc[0][3].y)
                                    if(not (l == 0.0 and m == 0.0)):
                                        fdc.append(
                                            (l, m, 'Fault_'+str(fault[c_l['o']])))
                                        all_coordsdist.append((dist))

    fftc.close()

    fault_orien = pd.read_csv(output_path+'fault_orientations.csv', ",")
    fault_orien.set_index('formation',  inplace=True)
    f = open(output_path+'fault_displacements3.csv', 'w')
    f.write('X,Y,fname,apparent_displacement,vertical_displacement,downthrow_dir\n')

    for i in range(len(fdc)):
        r = int((yi[i]-bbox[1])/spacing)
        c = int((xi[i]-bbox[0])/spacing)

        l, m, n = m2l_utils.ddd2dircos(dip_grid[r, c], dip_dir_grid[r, c])
        lnorm = l/sqrt(pow(l, 2)+pow(m, 2))
        mnorm = m/sqrt(pow(l, 2)+pow(m, 2))

        # product of (rotation sign between bed dip direction and fault dip direction)
        # and appararent throw sign gives downthrown side relative to dip direction of fault
        lf, mf, nf = m2l_utils.ddd2dircos(
            fault_orien.loc[fdc[i][2]]['dip'], fault_orien.loc[fdc[i][2]]['DipDirection'])
        lfnorm = lf/sqrt(pow(lf, 2)+pow(mf, 2))
        mfnorm = mf/sqrt(pow(lf, 2)+pow(mf, 2))

        dotproduct = fabs((fdc[i][0]*lnorm)+(fdc[i][1]*mnorm))
        crossproduct = asin(lnorm * mfnorm - mnorm * lfnorm)
        if(crossproduct*all_coordsdist[i] < 0):
            down_dipdir = fault_orien.loc[fdc[i][2]]['DipDirection']
        else:
            down_dipdir = (fault_orien.loc[fdc[i][2]]
                           ['DipDirection']+180.0) % 360

        ostr = str(xi[i])+','+str(yi[i])+','+str(fdc[i][2])+','+str(int(all_coordsdist[i]))+','+str(
            abs(int(all_coordsdist[i]*tan(radians(dotproduct*dip_grid[r, c])))))+','+str(down_dipdir)+'\n'
        f.write(ostr)

    f.close()
    print('fault displacement estimates saved as',
          output_path+'fault_displacements3.csv')
    print('near-fault orientations saved as', tmp_path+'ex_f_combo_full.csv')
    print('near-fault orientations saved as', tmp_path+'ex_f_combo_full.csv')

    # when no fault displacment data are available, set to 1m displacment so they still are calculated

    if(os.path.exists(fault_file)):
        fault_ori = pd.read_csv(output_path+'fault_orientations.csv')
        fault_disp = pd.read_csv(output_path+'fault_displacements3.csv')

        fault_disp_found = fault_disp['fname'].unique()

        f = open(output_path+'fault_displacements3.csv', 'a')

        for ind, fault in fault_ori.iterrows():
            if(not fault['formation'] in fault_disp_found):
                ostr = str(fault['X'])+','+str(fault['Y'])+',' + \
                    str(fault['formation'])+',' + \
                    str(1)+','+str(1)+','+str(1)+'\n'
                f.write(ostr)

        f.close()<|MERGE_RESOLUTION|>--- conflicted
+++ resolved
@@ -1655,6 +1655,7 @@
 
     return(orientation_interp, contact_interp, combo_interp)
 
+                             
 
 def process_fault_throw_and_near_faults_from_grid(tmp_path, output_path, dtm_reproj_file, dtb, dtb_null, cover_map, c_l, proj_crs, bbox, scheme, dip_grid, dip_dir_grid, xgrid, ygrid, spacing):
     fault_file = tmp_path+'faults_clip.shp'
@@ -1719,8 +1720,8 @@
                 lcode = gpd.sjoin(lgdf, geology, how="left", op="within")
                 rcode = gpd.sjoin(rgdf, geology, how="left", op="within")
                 # display(lcode)
-
                 # add lots of points left and right of fault to make sure ellipse range is happy in geomodeller
+                lgroups=[]
                 for ind, indl in lcode.iterrows():
                     if(not str(indl[c_l['c']]) == 'nan' and not str(indl[c_l['r1']]) == 'nan'):
                         if(m2l_utils.mod_safe(ind, decimate_near) == 0 or ind == len(lcode)-1):
@@ -1729,19 +1730,12 @@
                                     (indl.geometry.x, indl.geometry.y)]
                                 last_height_l = m2l_utils.value_from_dtm_dtb(
                                     dtm, dtb, dtb_null, cover_map, locations)
-<<<<<<< HEAD
                                 if(not indl[c_l['g']] in lgroups):
                                     ostr = "{},{},{},{}\n"\
                                         .format(indl.geometry.x, indl.geometry.y, last_height_l, indl[c_l['c']].replace(" ", "_").replace("-", "_"))
                                     fftc.write(ostr)
                                     lgroups.append(indl[c_l['g']])
                 rgroups=[]
-=======
-                                ostr = "{},{},{},{}\n"\
-                                    .format(indl.geometry.x, indl.geometry.y, last_height_l, indl[c_l['c']].replace(" ", "_").replace("-", "_"))
-                                fftc.write(ostr)
-
->>>>>>> 2b80def0
                 for ind, indr in rcode.iterrows():
                     if(not str(indr[c_l['c']]) == 'nan' and not str(indr[c_l['r1']]) == 'nan'):
                         if((not c_l['sill'] in indr[c_l['ds']]) or (not c_l['intrusive'] in indr[c_l['r1']])):
@@ -1750,20 +1744,12 @@
                                     (indr.geometry.x, indr.geometry.y)]
                                 last_height_r = m2l_utils.value_from_dtm_dtb(
                                     dtm, dtb, dtb_null, cover_map, locations)
-<<<<<<< HEAD
                                 if(not indr[c_l['g']] in rgroups):
                                     ostr = "{},{},{},{}\n"\
                                         .format(indr.geometry.x, indr.geometry.y, last_height_r, indr[c_l['c']].replace(" ", "_").replace("-", "_"))
                                     fftc.write(ostr)
                                     rgroups.append(indr[c_l['g']])
 # add points to list if they have different geology code than previous node on left side
-=======
-                                ostr = "{},{},{},{}\n"\
-                                    .format(indr.geometry.x, indr.geometry.y, last_height_r, indr[c_l['c']].replace(" ", "_").replace("-", "_"))
-                                fftc.write(ostr)
-
-                # add points to list if they have different geology code than previous node on left side
->>>>>>> 2b80def0
 
                 first = True
                 lcontact = []
@@ -2105,4 +2091,7 @@
                     str(1)+','+str(1)+','+str(1)+'\n'
                 f.write(ostr)
 
-        f.close()+        f.close()
+  
+  
+             