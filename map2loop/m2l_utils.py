--- conflicted
+++ resolved
@@ -936,7 +936,6 @@
     return f'#{int(rgb[0]):02x}{int(rgb[1]):02x}{int(rgb[2]):02x}'
 
 
-<<<<<<< HEAD
 def plot_arrows(point_source,geol_clip, colour_code,x_code,y_code,legend,dtype):
     from shapely.geometry import Point
     thick=pd.read_csv(point_source,encoding = "ISO-8859-1", dtype='object')
@@ -956,7 +955,7 @@
         plot2 = plt.arrow(int(pt['X'])-(dx/1.2), int(pt['Y'])-(dy/1.2), dx, dy,width=50,head_width=200)
     
     plot2 = plot2.figure; plot2.tight_layout()
-=======
+
 def display(element):
     if 'IPython' in sys.modules:
         try:
@@ -980,5 +979,4 @@
 
 def disable_quiet_mode():
     sys.stdout = sys.__stdout__
-    quiet = False 
->>>>>>> 2b80def0
+    quiet = False 