import os
import sys
import time
import shutil
import random

import numpy as np
import pandas as pd
import geopandas as gpd
from map2loop.topology import Topology
from map2loop import m2l_utils
from map2loop import m2l_geometry
from map2loop import m2l_interpolation
from map2loop import m2l_map_checker
from map2loop.m2l_utils import display, enable_quiet_mode, disable_quiet_mode, print
from map2loop.m2l_export import export_to_projectfile
import map2model

import networkx as nx
import matplotlib.pyplot as plt
import matplotlib.colors as colors
import rasterio
import shapely


class Config(object):
    """Object that represents a sub-project. It is defined by some source data, 
    a region of interest (bounding box or polygon) and some execution flags.
    """
    def __init__(self,
                 project_path,
                 overwrite,
                 geology_file,
                 fault_file,
                 fold_file,
                 structure_file,
                 mindep_file,
                 bbox_3d,
                 polygon,
                 step_out,
                 dtm_crs,
                 proj_crs,
                 local,
                 quiet,
                 loopFilename,
                 c_l={},
                 **kwargs):

        if (not os.path.exists(project_path)):
            # Create proj root dir if doesn't exist
            os.mkdir(project_path)
        elif overwrite == "in-place":
            # Pass if proj root exists and complete overwrite not wanted
            pass
        else:
            # Remove if exists and accept user's direction
            if overwrite == "true":
                shutil.rmtree(project_path)
                while os.path.exists(project_path):
                    pass
                os.mkdir(project_path)
            else:
                allow = input(
                    "Directory \"{}\" exists, overwrite? (y/[n])".format(
                        project_path))
                if allow == "y":
                    shutil.rmtree(project_path)
                    while os.path.exists(project_path):
                        pass
                    os.mkdir(project_path)
                else:
                    sys.exit(0)

        self.project_path = project_path

        self.graph_path = os.path.join(self.project_path, 'graph')
        self.tmp_path = os.path.join(self.project_path, 'tmp')
        self.data_path = os.path.join(self.project_path, 'data')
        self.dtm_path = os.path.join(self.project_path, 'dtm')
        self.output_path = os.path.join(self.project_path, 'output')
        self.vtk_path = os.path.join(self.project_path, 'vtk')

        self.fault_file_csv = os.path.join(self.tmp_path, "faults.csv")
        self.fault_output_file_csv = os.path.join(self.output_path,
                                                  "faults.csv")
        self.structure_file_csv = os.path.join(self.tmp_path, "structure.csv")
        self.geology_file_csv = os.path.join(self.tmp_path, "geology.csv")
        self.mindep_file_csv = os.path.join(self.tmp_path, "mindep.csv")

        self.strat_graph_file = os.path.join(self.graph_path,
                                             "graph_strat_NONE.gml")
        self.dtm_file = os.path.join(self.dtm_path, 'dtm.tif')
        self.dtm_reproj_file = os.path.join(self.dtm_path, 'dtm_rp.tif')

        if (not os.path.isdir(self.tmp_path)):
            os.mkdir(self.tmp_path)
        if (not os.path.isdir(self.data_path)):
            os.mkdir(self.data_path)
        if (not os.path.isdir(self.output_path)):
            os.mkdir(self.output_path)
        if (not os.path.isdir(self.dtm_path)):
            os.mkdir(self.dtm_path)
        if (not os.path.isdir(self.vtk_path)):
            os.mkdir(self.vtk_path)
        if (not os.path.isdir(self.graph_path)):
            os.mkdir(self.graph_path)

        self.quiet = quiet
        if self.quiet == 'all':
            enable_quiet_mode()

        self.bbox_3d = bbox_3d
        self.bbox = tuple([
            bbox_3d["minx"], bbox_3d["miny"], bbox_3d["maxx"], bbox_3d["maxy"]
        ])
        self.polygon = polygon
        self.step_out = step_out

        self.quiet = quiet
        self.c_l = c_l

        self.dtm_crs = dtm_crs
        self.proj_crs = proj_crs

        self.loop_projectfile = loopFilename

        # Check input maps for missing values
        drift_prefix = kwargs.get('drift_prefix', ['None'])
        self.local = local
        #       - Check if fold file is always the same as fault or needs to be seperated
        # TODO: Allow for input as a polygon, not just a bounding box.
        structure_file, geology_file, fault_file, mindep_file, fold_file, c_l = m2l_map_checker.check_map(
            structure_file, geology_file, fault_file, mindep_file, fold_file,
            self.tmp_path, self.bbox, c_l, proj_crs, self.local, drift_prefix)

        # Process and store workflow params
        self.geology_file = geology_file
        self.structure_file = structure_file
        self.fault_file = fault_file
        self.fold_file = fold_file
        self.mindep_file = mindep_file

        self.clut_path = kwargs['clut_path']

        disable_quiet_mode()

    def preprocess(self):
        """[summary]

        :param command: [description], defaults to ""
        :type command: str, optional
        """

        if self.quiet == 'all':
            enable_quiet_mode()

        geology = gpd.read_file(self.geology_file, bbox=self.bbox)
        geology[self.c_l['g']].fillna(geology[self.c_l['g2']], inplace=True)
        geology[self.c_l['g']].fillna(geology[self.c_l['c']], inplace=True)
        faults = gpd.read_file(self.fault_file, bbox=self.bbox)
        folds = gpd.read_file(self.fold_file, bbox=self.bbox)
        structures = gpd.read_file(self.structure_file, bbox=self.bbox)
        mindeps = None
        try:
            mindeps = gpd.read_file(self.mindep_file, bbox=self.bbox)
            mindeps.crs = self.proj_crs
        except Exception as e:
            print("Warning: Valid mineral deposit file missing")

        # Fix crs to project default and overwrite source
        geology.crs = self.proj_crs
        faults.crs = self.proj_crs
        folds.crs = self.proj_crs
        structures.crs = self.proj_crs
        self.mindeps = mindeps

        self.geology = geology
        self.faults = faults
        self.structures = structures

        # Faults
        self.faults_clip = faults.copy()
        self.faults_clip.crs = self.proj_crs
        self.faults_clip_file = os.path.join(self.tmp_path, "faults_clip.shp")
        self.faults_clip.to_file(self.faults_clip_file)

        # Geology
        self.geol_clip = m2l_utils.explode(self.geology)
        self.geol_clip.crs = self.proj_crs
        self.geol_clip_file = os.path.join(self.tmp_path, "geol_clip.shp")
        self.geol_clip.to_file(self.geol_clip_file)

        # pd.set_option('display.max_columns', None)
        # pd.set_option('display.max_rows', None)

        # Check if bedding data uses the strike convention instead of dip direction
        if (self.c_l['otype'] == 'strike'):
            structures['azimuth2'] = structures.apply(
                lambda row: row[self.c_l['dd']] + 90.0, axis=1)
            self.c_l['dd'] = 'azimuth2'
            self.c_l['otype'] = 'dip direction'
            structures.to_file(self.structure_file)

        # Structures
        list1 = [
            'geometry', self.c_l['d'], self.c_l['dd'], self.c_l['sf'],
            self.c_l['bo']
        ]
        list2 = list(set(list1))
        sub_pts = self.structures[list2]
        structure_code = gpd.sjoin(sub_pts,
                                   self.geol_clip,
                                   how="left",
                                   op="within")

        minx, miny, maxx, maxy = self.bbox
        y_point_list = [miny, miny, maxy, maxy, miny]
        x_point_list = [minx, maxx, maxx, minx, minx]

        bbox_geom = shapely.geometry.Polygon(zip(x_point_list, y_point_list))

        polygo = gpd.GeoDataFrame(index=[0],
                                  crs=self.proj_crs,
                                  geometry=[bbox_geom])
        is_bed = structure_code[self.c_l['sf']].str.contains(
            self.c_l['bedding'], regex=False)

        structure_clip = structure_code[is_bed]
        structure_clip.crs = self.proj_crs

        if (self.c_l['otype'] == 'strike'):
            structure_clip['azimuth2'] = structure_clip.apply(
                lambda row: row[self.c_l['dd']] + 90.0, axis=1)
            self.c_l['dd'] = 'azimuth2'
            self.c_l['otype'] = 'dip direction'

        self.structure_clip = structure_clip[~structure_clip[self.c_l['o']].
                                             isnull()]
        self.structure_clip_file = os.path.join(self.tmp_path,
                                                'structure_clip.shp')
        self.structure_clip.to_file(self.structure_clip_file)

        self.create_cmap()

        try:
            fig, ax = plt.subplots()
            plt.tight_layout()
            ax.ticklabel_format(axis='both', useOffset=False, style='plain')
            ax.margins(0.0)
            fig.set_facecolor("#ffffff00")

            self.geology_figure = geology.copy().plot(
                column=self.c_l['c'],
                ax=ax,
                figsize=(10, 10),
                edgecolor='#000000',
                linewidth=0.2,
                cmap=self.cmap).get_figure()

            self.export_png()
            fig, ax = plt.subplots()

            base = geology.plot(column=self.c_l['c'],
                                figsize=(10, 10),
                                ax=ax,
                                edgecolor='#000000',
                                linewidth=0.2,
                                legend=True,
                                cmap=self.cmap)
            leg = base.get_legend()
            leg.set_bbox_to_anchor((1.04, 1))

            structures.plot(ax=base, color='none', edgecolor='black')

            faults.plot(ax=base,
                        cmap='rainbow',
                        column=self.c_l['f'],
                        figsize=(10, 10),
                        linewidth=0.4)
            structures[[
                'geometry', self.c_l['gi'], self.c_l['d'], self.c_l['dd']
            ]].plot(ax=base)

            fig = self.polygon.plot(ax=base, color='none',
                                    edgecolor='black').get_figure()
            fig.savefig(os.path.join(self.tmp_path, "input-data.png"))

            if self.quiet == 'None':
                plt.show()

            return
        except Exception as e:
            print(e)

        disable_quiet_mode()

    def create_cmap(self):
        # Make colours consistent from map to model
        formations = sorted([
            formation.replace(" ", "_").replace('-', '_') for formation in list(
                set(self.geol_clip[self.c_l['c']].to_numpy()))
        ])
        temp_colours = [""] * len(formations)
        self.colour_dict = dict(zip(formations, temp_colours))
        try:
            # Try to retrieve the clut reference
            colour_ref = pd.read_csv(self.clut_path)
            for formation in formations:
                key = formation
                colour = None
                try:
                    colour = colour_ref[colour_ref['UNITNAME'] ==
                                        key]['colour'].to_numpy()[0]
                except Exception as e:
                    colour = ('#%02X%02X%02X' %
                              (random.randint(0, 255), random.randint(
                                  0, 255), random.randint(0, 255)))

                self.colour_dict[key] = colour
                print(key, colour)

        except Exception as e:
            # Otherwise, just append a random set
            self.clut_path = ""
            random_colours = [
                '#%02X%02X%02X' % (random.randint(
                    0, 255), random.randint(0, 255), random.randint(0, 255))
                for i in range(len(formations))
            ]
            i = 0
            for key in self.colour_dict.keys():
                self.colour_dict[key] = random_colours[i]

        self.cmap = colors.ListedColormap(self.colour_dict.values(),
                                          name='geol_key')

    def export_csv(self):
        # TODO: - Move away from tab seperators entirely (topology and map2model)

        # Save geology polygons
        hint_flag = False  # use GSWA strat database to provide topology hints
        sub_geol = self.geology[[
            'geometry', self.c_l['o'], self.c_l['c'], self.c_l['g'],
            self.c_l['u'], self.c_l['min'], self.c_l['max'], self.c_l['ds'],
            self.c_l['r1'], self.c_l['r2']
        ]]
        Topology.save_geol_wkt(sub_geol, self.geology_file_csv, self.c_l,
                               hint_flag)

        # Save mineral deposits
        if self.mindeps is not None:
            sub_mindep = self.mindeps[[
                'geometry', self.c_l['msc'], self.c_l['msn'], self.c_l['mst'],
                self.c_l['mtc'], self.c_l['mscm'], self.c_l['mcom']
            ]]
            Topology.save_mindep_wkt(sub_mindep, self.mindep_file_csv,
                                     self.c_l)

        # Save orientation data
        sub_pts = self.structures[[
            'geometry', self.c_l['gi'], self.c_l['d'], self.c_l['dd']
        ]]
        Topology.save_structure_wkt(sub_pts, self.structure_file_csv, self.c_l)

        # Save faults
        sub_lines = self.faults[['geometry', self.c_l['o'], self.c_l['f']]]
        Topology.save_faults_wkt(sub_lines, self.fault_file_csv, self.c_l)

    def update_parfile(self):
        Topology.save_parfile(self, self.c_l, self.output_path,
                              self.geology_file_csv, self.fault_file_csv,
                              self.structure_file_csv, self.mindep_file_csv,
                              self.bbox[0], self.bbox[1], self.bbox[2],
                              self.bbox[3], 500.0, 'Fe,Cu,Au,NONE')

    def run_map2model(self, deposits, aus):
        quiet_m2m = False
        if self.quiet == 'all':
            quiet_m2m = True
        if self.mindeps is not None:
            run_log = map2model.run(self.graph_path, self.geology_file_csv,
                                    self.fault_file_csv, self.mindep_file_csv,
                                    self.bbox_3d, self.c_l, quiet_m2m,
                                    deposits)
        else:
            run_log = map2model.run(self.graph_path, self.geology_file_csv,
                                    self.fault_file_csv, "", self.bbox_3d,
                                    self.c_l, quiet_m2m, deposits)

        print(run_log)

        print("Resolving ambiguities using ASUD...", end='\toutput_dir:')
        if aus:
            Topology.use_asud(self.strat_graph_file, self.graph_path)
            self.strat_graph_file = os.path.join(self.graph_path,
                                                 'ASUD_strat.gml')
        print("Done.")

        print("Generating topology graph display and unit groups...")
        self.G = nx.read_gml(self.strat_graph_file, label='id')
        selected_nodes = [n for n, v in self.G.nodes(data=True) if n >= 0]

        if self.quiet == 'None':
            nx.draw_networkx(self.G,
                             pos=nx.kamada_kawai_layout(self.G),
                             arrows=True,
                             nodelist=selected_nodes)

        nlist = list(self.G.nodes.data('LabelGraphics'))
        nlist.sort()
        for node in nlist:
            if node[0] >= 0:
                elem = str(node[1]).replace("{'text':", "").replace(
                    ", 'fontSize': 14}", "")
                # second = elem.split(":").replace("'", "")
                print(node[0], " ", elem)

        # plt.savefig(os.path.join(self.tmp_path,"topology-fig.png"))
        print("Topology figure saved to",
              os.path.join(self.tmp_path, "topology-fig.png"))

        # Save groups of stratigraphic units
        groups, self.glabels, G = Topology.get_series(self.strat_graph_file,
                                                      'id')

        quiet_topology = True
        if self.quiet == 'None':
            quiet_topology = False
        Topology.save_units(
            G,
            self.tmp_path,
            self.glabels,
            Australia=True,
            asud_strat_file=
            "https://gist.githubusercontent.com/yohanderose/3b257dc768fafe5aaf70e64ae55e4c42/raw/8598c7563c1eea5c0cd1080f2c418dc975cc5433/ASUD.csv",
            quiet=quiet_topology)

        print("Done")

    def load_dtm(self, aus=True):

        polygon_ll = self.polygon.to_crs(self.dtm_crs)

        minlong = polygon_ll.total_bounds[0] - self.step_out
        maxlong = polygon_ll.total_bounds[2] + self.step_out
        minlat = polygon_ll.total_bounds[1] - self.step_out
        maxlat = polygon_ll.total_bounds[3] + self.step_out

        print("Fetching DTM... ", end=" bbox:")
        print(minlong, maxlong, minlat, maxlat)
        downloaded = False
        i = 0
        print('Attempt: 0 ', end='')
        local_dtm=False
        geotif_file='F:/Loop_Data/BGS/terr50_gagg_gb/terr50_gagg_gb_all.tif'
        while downloaded == False:
            try:
<<<<<<< HEAD
                if(aus):
                    m2l_utils.get_dtm(self.dtm_file, minlong,
                                      maxlong, minlat, maxlat)
                elif(local_dtm):                   
                    bbox=[ self.bbox_3d["minx"],self.bbox_3d["miny"],self.bbox_3d["maxx"],self.bbox_3d["maxy"]]
                    m2l_utils.get_local_dtm(self.dtm_path,geotif_file,self.dtm_crs,bbox)

=======
                if (aus):
                    m2l_utils.get_dtm(self.dtm_file, minlong, maxlong, minlat,
                                      maxlat)
>>>>>>> 97174420
                else:
                    m2l_utils.get_dtm_hawaii(self.dtm_file, minlong, maxlong,
                                             minlat, maxlat)

                downloaded = True
            except:
                time.sleep(10)
                i = i + 1
                print(' ', i, end='')
        if (i == 100):
            raise NameError(
                'map2loop error: Could not access DTM server after 100 attempts'
            )
        print('Done.')

<<<<<<< HEAD
        if(not local_dtm):
            geom_rp = m2l_utils.reproject_dtm(
                self.dtm_file, self.dtm_reproj_file, self.dtm_crs, self.proj_crs)
=======
        geom_rp = m2l_utils.reproject_dtm(self.dtm_file, self.dtm_reproj_file,
                                          self.dtm_crs, self.proj_crs)
>>>>>>> 97174420
        self.dtm = rasterio.open(self.dtm_reproj_file)

        if self.quiet == 'None':
            plt.imshow(self.dtm.read(1), cmap='terrain', vmin=0, vmax=1000)

            plt.title('DTM')
            plt.show()

    def join_features(self):
        # Save geology clips
        quiet_topology = True
        if self.quiet == "None":
            quiet_topology = False
        Topology.save_group(Topology, self.G, self.tmp_path, self.glabels,
                            self.geol_clip, self.c_l, quiet_topology)

    def calc_depth_grid(self, dtb):
        dtm = self.dtm

        if dtb == "":
            self.dtb = 0
            self.dtb_null = 0

            print("dtb and dtb_null set to 0")
            return

        # TODO: DTB need to be defined, every function call bellow here that has a False boolean is referencing to the workflow['cover_map'] flag
        # dtb_grid = os.path.join(data_path,'young_cover_grid.tif') #obviously hard-wired for the moment
        # dtb_null = '-2147483648' #obviously hard-wired for the moment
        # cover_map_path = os.path.join(data_path,'Young_Cover_FDS_MGA_clean.shp') #obviously hard-wired for the moment
        # dtb_clip = os.path.join(output_path,'young_cover_grid_clip.tif') #obviously hard-wired for the moment
        # cover_dip = 10 # dip of cover away from contact
        # cover_spacing = 5000 # of contact grid in metres

        dtb_raw = rasterio.open(dtb_grid)

        cover = gpd.read_file(cover_map_path)

        with fiona.open(cover_map_path, "r") as shapefile:
            shapes = [feature["geometry"] for feature in shapefile]

        with rasterio.open(dtb_grid) as src:
            out_image, out_transform = rasterio.mask.mask(src,
                                                          shapes,
                                                          crop=True)
            out_meta = src.meta.copy()

        out_meta.update({
            "driver": "GTiff",
            "height": out_image.shape[1],
            "width": out_image.shape[2],
            "transform": out_transform
        })

        with rasterio.open(dtb_clip, "w", **out_meta) as dest:
            dest.write(out_image)

        dtb = rasterio.open(dtb_clip)

        m2l_geometry.process_cover(output_path,
                                   dtm,
                                   dtb,
                                   dtb_null,
                                   cover,
                                   workflow['cover_map'],
                                   cover_dip,
                                   bbox,
                                   proj_crs,
                                   cover_spacing,
                                   contact_decimate=3,
                                   use_vector=True,
                                   use_grid=True)

    def export_orientations(self, orientation_decimate):
        m2l_geometry.save_orientations(self.structure_clip, self.output_path,
                                       self.c_l, orientation_decimate,
                                       self.dtm, self.dtb, self.dtb_null,
                                       False)

        if self.quiet == 'None':
            m2l_utils.plot_points(
                os.path.join(self.output_path, 'orientations.csv'),
                self.geol_clip, 'formation', 'X', 'Y', False, 'alpha')

        # Create arbitrary points for series without orientation data
        m2l_geometry.create_orientations(self.tmp_path, self.output_path,
                                         self.dtm, self.dtb, self.dtb_null,
                                         False, self.geol_clip,
                                         self.structure_clip, self.c_l)

    def export_contacts(self, contact_decimate, intrusion_mode):

        ls_dict, ls_dict_decimate = m2l_geometry.save_basal_contacts(
            self.tmp_path, self.dtm, self.dtb, self.dtb_null, False,
            self.geol_clip, contact_decimate, self.c_l, intrusion_mode)

        # Remove basal contacts defined by faults, no decimation
        m2l_geometry.save_basal_no_faults(
            os.path.join(self.tmp_path, 'basal_contacts.shp'),
            os.path.join(self.tmp_path, 'faults_clip.shp'), ls_dict, 10,
            self.c_l, self.proj_crs)

        # Remove faults from decimated basal contacts then save
        contacts = gpd.read_file(
            os.path.join(self.tmp_path, 'basal_contacts.shp'))
        m2l_geometry.save_basal_contacts_csv(contacts, self.output_path,
                                             self.dtm, self.dtb, self.dtb_null,
                                             False, contact_decimate, self.c_l)
        # False in this call was already false and isn't the cover flag
        if self.quiet == "None":
            m2l_utils.plot_points(
                os.path.join(self.output_path, 'contacts4.csv'),
                self.geol_clip, 'formation', 'X', 'Y', False, 'alpha')

    # Interpolates a regular grid of orientations from an shapefile of
    # arbitrarily-located points and saves out four csv files of l, m & n
    # direction cosines and dip dip direction data
    def test_interpolation(self, interpolation_spacing, misorientation,
                           interpolation_scheme):

        geology_file = self.geol_clip_file
        structure_file = self.structure_clip_file
        basal_contacts = os.path.join(self.tmp_path, 'basal_contacts.shp')
        self.spacing = interpolation_spacing  # grid spacing in meters
        # misorientation = misorientation
        self.scheme = interpolation_scheme
        orientations = self.structures

        quiet_interp = True
        if self.quiet == "None":
            quiet_interp = False

        group_girdle = m2l_utils.plot_bedding_stereonets(
            orientations, self.geology, self.c_l, quiet_interp)
        super_groups, self.use_gcode3 = Topology.super_groups_and_groups(
            group_girdle, self.tmp_path, misorientation)
        # print(super_groups)
        # print(self.geology['GROUP_'].unique())
        bbox = self.bbox

        orientation_interp, contact_interp, combo_interp = m2l_interpolation.interpolation_grids(
            geology_file, structure_file, basal_contacts, bbox, self.spacing,
            self.proj_crs, self.scheme, super_groups, self.c_l)

        with open(os.path.join(self.tmp_path, 'interpolated_orientations.csv'),
                  'w') as f:
            f.write('X, Y, l, m, n, dip, dip_dir\n')
            for row in orientation_interp:
                ostr = '{}, {}, {}, {}, {}, {}, {}\n'.format(
                    row[0], row[1], row[2], row[3], row[4], row[5], row[6])
                f.write(ostr)
        with open(os.path.join(self.tmp_path, 'interpolated_contacts.csv'),
                  'w') as f:
            f.write('X, Y, l, m, angle\n')
            for row in contact_interp:
                ostr = '{}, {}, {}, {}, {}\n'.format(row[0], row[1], row[2],
                                                     row[3], row[4])
                f.write(ostr)
        with open(os.path.join(self.tmp_path, 'interpolated_combined.csv'),
                  'w') as f:
            f.write('X, Y, l, m, n, dip, dip_dir\n')
            for row in combo_interp:
                ostr = '{}, {}, {}, {}, {}, {}, {}\n'.format(
                    row[0], row[1], row[2], row[3], row[4], row[5], row[6])
                f.write(ostr)

        if (self.spacing < 0):
            self.spacing = -(bbox[2] - bbox[0]) / spacing
        self.x = int((bbox[2] - bbox[0]) / self.spacing) + 1
        self.y = int((bbox[3] - bbox[1]) / self.spacing) + 1
        x = self.x
        y = self.y
        print(x, y)
        dip_grid = np.ones((y, x))
        dip_grid = dip_grid * -999
        dip_dir_grid = np.ones((y, x))
        dip_dir_grid = dip_dir_grid * -999
        contact_grid = np.ones((y, x))
        contact_grid = dip_dir_grid * -999
        for row in combo_interp:
            r = int((row[1] - bbox[1]) / self.spacing)
            c = int((row[0] - bbox[0]) / self.spacing)
            dip_grid[r, c] = float(row[5])
            dip_dir_grid[r, c] = float(row[6])

        for row in contact_interp:
            r = int((row[1] - bbox[1]) / self.spacing)
            c = int((row[0] - bbox[0]) / self.spacing)
            contact_grid[r, c] = float(row[4])

        self.dip_grid = dip_grid
        self.dip_dir_grid = dip_dir_grid

        if self.quiet == 'None':
            print('interpolated dips')
            plt.imshow(self.dip_grid,
                       cmap="hsv",
                       origin='lower',
                       vmin=-90,
                       vmax=90)
            plt.show()

            print('interpolated dip directions')
            plt.imshow(self.dip_dir_grid,
                       cmap="hsv",
                       origin='lower',
                       vmin=0,
                       vmax=360)
            plt.show()

            print('interpolated contacts')
            plt.imshow(contact_grid,
                       cmap="hsv",
                       origin='lower',
                       vmin=-360,
                       vmax=360)
            plt.show()

    def save_cmap(self):
        """Create a colourmap for the model using the colour code
        """
        all_sorts = pd.read_csv(
            os.path.join(self.tmp_path, 'all_sorts_clean.csv'))

        colours = []
        for code in all_sorts['code']:
            colours.append([self.colour_dict[code]])

        data = colours
        expected_extra_cols = pd.DataFrame(columns=['colour'], data=data)
        all_sorts = pd.concat([all_sorts, expected_extra_cols], axis=1)
        all_sorts.to_csv(os.path.join(self.tmp_path, 'all_sorts_clean.csv'),
                         ",",
                         index=None)

    def export_faults(self, fault_decimate, min_fault_length, fault_dip):
        # fault_decimate = 5
        # min_fault_length = 5000
        # fault_dip = 90

        m2l_geometry.save_faults(
            os.path.join(self.tmp_path, 'faults_clip.shp'), self.output_path,
            self.dtm, self.dtb, self.dtb_null, False, self.c_l, fault_decimate,
            min_fault_length, fault_dip)

        faults = pd.read_csv(self.fault_output_file_csv, sep=",")
        faults_len = len(faults)
        if (faults_len > 0):
            m2l_interpolation.process_fault_throw_and_near_faults_from_grid(
                self.tmp_path, self.output_path, self.dtm_reproj_file,
                self.dtb, self.dtb_null, False, self.c_l, self.proj_crs,
                self.bbox, self.scheme, self.dip_grid, self.dip_dir_grid,
                self.x, self.y, self.spacing)

    def process_plutons(self, pluton_dip, pluton_form, dist_buffer,
                        contact_decimate):
        # pluton_dip = 45
        pluton_dip = str(pluton_dip)
        self.pluton_form = pluton_form  # 'domes'

        # dist_buffer = 10
        # contact_decimate = 5  # store every nth contact point (in object order)

        m2l_geometry.process_plutons(self.tmp_path, self.output_path,
                                     self.geol_clip, self.local, self.dtm,
                                     self.dtb, self.dtb_null, False,
                                     self.pluton_form, pluton_dip,
                                     contact_decimate, self.c_l)

    def extract_section_features(self, seismic_line_file, seismic_bbox_file,
                                 seismic_interp_file):
        # Extract faults and basal contacts of groups from seismic section
        # input geology file (if local)

        seismic_line_file = seismic_line_file
        seismic_line = gpd.read_file(seismic_line_file)  # import map
        seismic_line.plot(figsize=(10, 10), edgecolor='#000000',
                          linewidth=0.2)  # display map
        display(seismic_line)

        # input geology file (if local)
        seismic_bbox_file = seismic_bbox_file
        seismic_bbox = gpd.read_file(seismic_bbox_file)  # import map
        seismic_bbox.set_index('POSITION', inplace=True)

        # input geology file (if local)
        seismic_interp_file = seismic_interp_file
        seismic_interp = gpd.read_file(seismic_interp_file)  # import map
        seismic_interp.plot(column='FEATURE',
                            figsize=(10, 10),
                            edgecolor='#000000',
                            linewidth=0.5)  # display map
        display(seismic_interp)

        surface_cut = 2000

        m2l_geometry.extract_section(self.tmp_path, self.output_path,
                                     seismic_line, seismic_bbox,
                                     seismic_interp, self.dtm, self.dtb,
                                     self.dtb_null, False, surface_cut)

        contacts = pd.read_csv(os.path.join(self.output_path, 'contacts4.csv'),
                               ", ")
        seismic_contacts = pd.read_csv(
            os.path.join(self.output_path, 'seismic_base.csv'), ", ")
        all_contacts = pd.concat([contacts, seismic_contacts], sort=False)
        all_contacts.to_csv(os.path.join(self.output_path, 'contacts4.csv'),
                            index=None,
                            header=True)

        faults = pd.read_csv(os.path.join(self.output_path, 'faults.csv'),
                             ", ")
        seismic_faults = pd.read_csv(
            os.path.join(self.output_path, 'seismic_faults.csv'), ", ")
        all_faults = pd.concat([faults, seismic_faults], sort=False)
        all_faults.to_csv(os.path.join(self.output_path, 'faults.csv'),
                          index=None,
                          header=True)

    def propagate_contact_dips(self, contact_dip,
                               contact_orientation_decimate):
        print("Propagating dips along contacts...")
        orientations = pd.read_csv(
            os.path.join(self.output_path, 'orientations.csv'), ", ")
        # This is supposed to be a csv but my csv doesn't have a geometry part
        contacts = gpd.read_file(
            os.path.join(self.tmp_path, 'basal_contacts.shp'))
        # contact_dip = -999
        # contact_orientation_decimate = 5
        m2l_geometry.save_basal_contacts_orientations_csv(
            contacts, orientations, self.geol_clip, self.tmp_path,
            self.output_path, self.dtm, self.dtb, self.dtb_null, False,
            contact_orientation_decimate, self.c_l, contact_dip, self.dip_grid,
            self.spacing, self.bbox)

    def calc_thickness(self, contact_decimate, null_scheme, thickness_buffer,
                       max_thickness_allowed, cl):
        # Estimate formation thickness and normalised formation thickness
        geology_file = os.path.join(self.tmp_path, 'basal_contacts.shp')
        # contact_decimate = 5
        # null_scheme = 'null'
        m2l_interpolation.save_contact_vectors(geology_file, self.tmp_path,
                                               self.dtm, self.dtb,
                                               self.dtb_null, False, self.bbox,
                                               self.c_l, null_scheme,
                                               contact_decimate)

        # buffer = 5000
        # max_thickness_allowed = 10000

        m2l_geometry.calc_thickness_with_grid(self.tmp_path, self.output_path,
                                              thickness_buffer,
                                              max_thickness_allowed, self.c_l,
                                              self.bbox, self.dip_grid,
                                              self.dip_dir_grid, self.x,
                                              self.y, self.spacing, self.dtm)

        m2l_geometry.calc_min_thickness_with_grid(
            self.tmp_path, self.output_path, thickness_buffer,
            max_thickness_allowed, self.c_l, self.bbox, self.dip_grid,
            self.dip_dir_grid, self.x, self.y, self.spacing, self.dtm)

        m2l_geometry.normalise_thickness(self.output_path)

        if self.quiet == "None":
            m2l_utils.plot_points(
                os.path.join(self.output_path,
                             'formation_thicknesses_norm.csv'), self.geol_clip,
                'norm_th', 'x', 'y', True, 'numeric')

    # TODO: This needs a shorter name
    def create_fold_axial_trace_points(self, fold_decimate, fat_step,
                                       close_dip):
        # fold_decimate = 5
        folds_clip = gpd.read_file(self.fold_file)
        if (len(folds_clip) > 0):

            m2l_geometry.save_fold_axial_traces(self.fold_file,
                                                self.output_path, self.dtm,
                                                self.dtb, self.dtb_null, False,
                                                self.c_l, fold_decimate)

            m2l_geometry.save_fold_axial_traces_orientations(
                self.fold_file, self.output_path, self.tmp_path, self.dtm,
                self.dtb, self.dtb_null, False, self.c_l, self.proj_crs,
                fold_decimate, fat_step, close_dip, self.scheme, self.bbox,
                self.spacing, self.dip_grid, self.dip_dir_grid)

    def postprocess(self, inputs, workflow, use_interpolations, use_fat):
        # use_interpolations = True
        # use_fat = True

        m2l_geometry.tidy_data(self.output_path, self.tmp_path, self.clut_path,
                               self.use_gcode3, use_interpolations, use_fat,
                               self.pluton_form, inputs, workflow, self.c_l)
        model_top = round(np.amax(self.dtm.read(1)), -2)

        # self.dtm.close()
        # if(workflow['cover_map']):
        #     dtb.close()

        # Calculate polarity of original bedding orientation data
        if (workflow['polarity']):
            m2l_geometry.save_orientations_with_polarity(
                os.path.join(self.output_path, 'orientations.csv'),
                self.output_path,
                self.c_l,
                os.path.join(self.tmp_path, 'basal_contacts.shp'),
                os.path.join(self.tmp_path, 'all_sorts.csv'),
            )

            if self.quiet == "None":
                m2l_utils.plot_points(
                    os.path.join(self.output_path,
                                 'orientations_polarity.csv'), self.geol_clip,
                    'polarity', 'X', 'Y', True, 'alpha')

        # Calculate minimum fault offset from stratigraphy and stratigraphic fault offset
        if (workflow['strat_offset']):
            fault_test = pd.read_csv(
                os.path.join(self.output_path, 'fault_dimensions.csv'), ', ')
            if (len(fault_test) > 0):

                m2l_geometry.fault_strat_offset(
                    self.output_path, self.c_l, self.proj_crs,
                    os.path.join(self.output_path,
                                 'formation_summary_thicknesses.csv'),
                    os.path.join(self.tmp_path, 'all_sorts.csv'),
                    os.path.join(self.tmp_path, 'faults_clip.shp'),
                    os.path.join(self.tmp_path, 'geol_clip.shp'),
                    os.path.join(self.output_path, 'fault_dimensions.csv'))

                if self.quiet == "None":
                    m2l_utils.plot_points(
                        os.path.join(self.output_path,
                                     'fault_strat_offset3.csv'),
                        self.geol_clip, 'min_offset', 'X', 'Y', True,
                        'numeric')
                    m2l_utils.plot_points(
                        os.path.join(self.output_path,
                                     'fault_strat_offset3.csv'),
                        self.geol_clip, 'strat_offset', 'X', 'Y', True,
                        'numeric')

        # Analyse fault topologies
        fault_parse_figs = True
        if self.quiet == "None":
            fault_parse = False
        Topology.parse_fault_relationships(self.graph_path, self.tmp_path,
                                           self.output_path, fault_parse_figs)

        # TODO: Figures sometimes look a bit squashed in notebooks

    def update_projectfile(self):
        self.loop_projectfile = export_to_projectfile(self.loop_projectfile,
                                                      self.tmp_path,
                                                      self.output_path,
                                                      self.bbox_3d,
                                                      self.proj_crs)

        print("PROJECTFILE FOUND AT", self.loop_projectfile)

    def export_png(self):
        filename = self.loop_projectfile
        if self.loop_projectfile is None:
            # TODO: Make sure these user provided paths end with a slash or are joined properly
            filename = os.path.join(self.project_path, 'GEOLOGY_CLIP')
        print("Exporting graphical map...")
        try:

            self.geology_figure.savefig("{}.png".format(filename))
            print("Geology graphic exported to: ", filename)
        except Exception as e:
            print(e)
            print("WARNING: Could not save geology graphic")<|MERGE_RESOLUTION|>--- conflicted
+++ resolved
@@ -455,7 +455,6 @@
         geotif_file='F:/Loop_Data/BGS/terr50_gagg_gb/terr50_gagg_gb_all.tif'
         while downloaded == False:
             try:
-<<<<<<< HEAD
                 if(aus):
                     m2l_utils.get_dtm(self.dtm_file, minlong,
                                       maxlong, minlat, maxlat)
@@ -463,11 +462,6 @@
                     bbox=[ self.bbox_3d["minx"],self.bbox_3d["miny"],self.bbox_3d["maxx"],self.bbox_3d["maxy"]]
                     m2l_utils.get_local_dtm(self.dtm_path,geotif_file,self.dtm_crs,bbox)
 
-=======
-                if (aus):
-                    m2l_utils.get_dtm(self.dtm_file, minlong, maxlong, minlat,
-                                      maxlat)
->>>>>>> 97174420
                 else:
                     m2l_utils.get_dtm_hawaii(self.dtm_file, minlong, maxlong,
                                              minlat, maxlat)
@@ -483,14 +477,10 @@
             )
         print('Done.')
 
-<<<<<<< HEAD
         if(not local_dtm):
             geom_rp = m2l_utils.reproject_dtm(
                 self.dtm_file, self.dtm_reproj_file, self.dtm_crs, self.proj_crs)
-=======
-        geom_rp = m2l_utils.reproject_dtm(self.dtm_file, self.dtm_reproj_file,
-                                          self.dtm_crs, self.proj_crs)
->>>>>>> 97174420
+
         self.dtm = rasterio.open(self.dtm_reproj_file)
 
         if self.quiet == 'None':
